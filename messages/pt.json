--- conflicted
+++ resolved
@@ -1,12 +1,8 @@
 {
     "_meta": {
         "language": "informal Brazilian Portuguese",
-<<<<<<< HEAD
         "rtl": false,
         "total": 1210,
-=======
-        "total": 1212,
->>>>>>> e3f1dc4f
         "missing": 0
     },
     "name": "Bloob.io",
