{
    "_meta": {
        "language": "informal German",
        "rtl": false,
        "total": 1770,
        "missing": 88
    },
    "name": "Bloob.io",
    "error": {
        "redeemCode": {
            "invalid": "Der angegebene Code existiert nicht.",
            "alreadyOwned": "Du hast diesen Gegenstand schon. Der Code bleibt gültig.",
            "alreadyUsed": "Der angegebene Code wurde bereits aktiviert."
        },
        "authentication": {
            "expired": "Deine Authentifizierungsanfrage ist möglicherweise abgelaufen. Bitte versuche es erneut.",
            "alreadyLinkedUser": "Dein Konto ist bereits mit einer E-Mail-Adresse verknüpft.",
            "alreadyLinkedEmail": "Diese E-Mail-Adresse ist bereits mit einem Konto verknüpft.",
            "alreadyUsedEmail": "Dein Konto ist bereits mit dieser E-Mail-Adresse verknüpft.",
            "invalidUserEmail": "Diese E-Mail-Adresse ist mit diesem Benutzer nicht verknüpft.",
            "invalidDevice": "Du musst dich auf demselben Gerät authentifizieren, auf dem du den Code angefordert hast.",
            "invalidUser": "Dein Benutzerkonto erfordert keine Authentifizierung.",
            "invalidCode": "Dieser Verifizierungscode ist ungültig.",
            "invalidSessionName": "Ein Sitzungsname muss zwischen 2 und 24 Zeichen lang sein und darf nur alphanumerische Zeichen und Leerzeichen enthalten.",
            "alreadyUsedSessionName": "Eine Sitzung mit diesem Namen existiert bereits."
        },
        "rateLimit": {
            "malicious": "Bösartige Aktivität wurde erkannt. Zeitüberschreitung für %{seconds} Sekunde(n).",
            "secure": "Du hast die Höchstgrenze auf diesem sicheren Kanal erreicht. Warte %{seconds} Sekunde(n).",
            "generic": "Mach mal langsamer! Warte %{seconds} Sekunde(n)."
        },
        "generic": {
            "friendAccountRequired": "Du kannst keine neuen Freunde finden, ohne dich zuerst einzuloggen oder ein Konto zu erstellen.",
            "friendLimitSelf": "Du hast dein Freundelimit von %{amount} erreicht.",
            "friendLimitOther": "Sorry, dieser Nutzer hat sein Freundelimit von %{amount} erreicht.",
            "pendingFriendLimitSelf": "Du kannst nicht mehr als %{amount} ausstehende Freundschaften haben.",
            "pendingFriendLimitOther": "Sorry, dieser Nutzer hat schon zu viele ausstehende Freundschaften.",
            "userOffline": "Sorry, der User ist offline.",
            "notFriends": "Ihr seid keine Freunde und habt keine ausstehende Freundschaftsanfrage.",
            "alreadyFriends": "Dieser Nutzer ist bereits dein Freund.",
            "pendingFriends": "Es ist schon eine Freundschaftsanfrage bei diesem Nutzer offen.",
            "startingUp": "Der Server startet immer noch. Versuch später mal, diese Seite neu zu laden.",
            "incorrectProductPrice": "Kauf abgebrochen wegen Preisunterschied. Erwartet: %{expectedAmount}. Erhalten: %{receivedAmount}.",
            "insufficientBalance": "Du hast nicht genug Münzen für diesen Kauf.",
            "invalidPurchaseWindow": "Sorry, dieses Produkt kann gerade nicht gekauft werden.",
            "invalidProduct": "Produkt mit dieser ID existiert nicht.",
            "alreadyOwnedProduct": "Du besitzt dieses Produkt bereits.",
            "levelTooLow": "Dein Level ist nicht hoch genug, um diese Aktion auszuführen.",
            "differentSessionConnected": "Du hast dich bei %{session} angemeldet und hier wurdest du getrennt.",
            "sameSessionConnected": "Hier wurdest du getrennt, als du diese Seite in einem anderen Browser-Tab geöffnet hast.",
            "blockedFrame": "Dieses Spiel ist auf dieser Website nicht erlaubt. Du kannst das Spiel kostenlos auf der unten angegebenen Website spielen.",
            "unableToConnectToServer": "Verbindung zum Spiel-Server konnte nicht hergestellt werden. Versuche es später nochmal. Melde dich, wenn das Problem weiterhin besteht.",
            "desync": "Tut mir leid, es sieht so aus, als wärst du desynchronisiert. Bitte versuche es nochmal.",
            "title": "Ein Fehler ist aufgetreten.",
            "invalid": "Die angegebenen Daten sind ungültig.",
            "texture": "Laden der Textur \"%{id}\" fehlgeschlagen.",
            "invalidEmail": "Es wurde eine ungültige E-Mail-Adresse angegeben.",
            "invalidAction": "Es wurde ein ungültiger Aktionstyp \"%{type}\" angegeben.",
            "maintenance": "Du kannst diese Aktion während einer Wartung nicht durchführen.",
            "missingArguments": "Fehlende Argumente für diese Aktion.",
            "missingAction": "Eine Aktionsart ist erforderlich.",
            "cannotSelf": "Du kannst diese Aktion nicht an dir selbst ausführen.",
            "actionAgainstBot": "Du kannst diese Aktion nicht an einem Bot ausführen.",
            "againstAgainstInactiveUser": "Du kannst diese Aktion nicht an einem inaktiven Benutzer ausführen.",
            "invalidUser": "Der Benutzer mit der angegebenen ID ist nicht in diesem Spiel.",
            "invalidTime": "Du kannst diese Aktion gerade nicht ausführen.",
            "versionMismatch": "Du benutzt die Version \"%{client}\", während der Server die Version \"%{server}\" am Laufen hat. Das kann passieren, wenn ein Update ausgerollt wird. Aktualisiere die Seite einfach in ein paar Minuten, um die neueste Version zu bekommen.",
            "clipboard": "Kopieren in die Zwischenablage nicht möglich."
        },
        "config": {
            "invalidType": "Ungültiger Konfigurationstyp \"%{type}\" angegeben.",
            "invalidOption": "Ungültige Konfigurationsänderung \"%{option}\" angegeben.",
            "invalidArgument": "Ungültiges Argument. Kann \"%{id}\" nicht auf \"%{argument}\" setzen.",
            "displayOnly": "Der Konfigurationstyp \"%{type}\" kann nicht geändert werden.",
            "integer": "Option \"%{id}\" muss eine ganze Zahl sein.",
            "max": "Option \"%{id}\" hat einen Höchstwert von \"%{max}\".",
            "min": "Option \"%{id}\" hat einen Mindestwert von \"%{min}\".",
            "increment": "Option \"%{id}\" erfordert %{increment}er Schritte.",
            "minExceedMaxLength": "Die minimale Länge kann nicht größer als die maximale Länge sein.",
            "maxSubceedMinLength": "Die maximale Länge kann nicht kleiner als die minimale Länge sein."
        },
        "start": {
            "fieldRows": "Das ausgewählte Spielfeld unterstützt nicht mehr als %{rows} Reihen",
            "fieldCannotFitUsers": "Das ausgewählte Spielfeld unterstützt nicht mehr als %{users} Spieler",
            "questionThreshold": null,
            "whiteCardThreshold": "Das Spiel erfordert mindestens %{count} Antwortkarten (weiß)",
            "blackCardThreshold": "Das Spiel erfordert mindestens %{count} Aktionskarten (schwarz)",
            "insufficientPlayers": "Es werden mindestens %{min} Spieler benötigt, um das Spiel zu starten."
        },
        "game": {
            "velocity": "Die angegebene Geschwindigkeit liegt außerhalb des erlaubten Bereichs.",
            "missedTurnWarning": "Du warst zu spät und dein Gegner hat seinen Zug bekommen. Wenn das zu oft hintereinander passiert, wirst du rausgeworfen. (%{current}/%{threshold})",
            "missedTurnKick": "Du wurdest rausgeworfen, weil du %{current} Zug(e) hintereinander verpasst hast.",
            "autoTurnWarning": "Du warst zu spät dran und es wurde ein Zug für dich gemacht. Wenn dies zu oft hintereinander passiert, verlierst du. (%{current}/%{threshold})",
            "autoTurnKick": "Du hast automatisch verloren, weil du %{current} Züge hintereinander zu spät warst.",
            "insufficientRows": "Die Anzahl der ausgewählten Zeilen passt nicht in dieses Feld.",
            "stuckSkip": "Du wurdest übersprungen, weil du keinen Zug machen kannst.",
            "stuckThreshold": "Du bist ausgeschieden, weil du %{moves} Mal hintereinander nicht ziehen konntest.",
            "allStuck": "Niemand kann einen Zug mehr machen. Das Spiel ist vorbei.",
            "invalid": "Spieltyp \"%{type}\" existiert nicht.",
            "noRollsRemaining": "Es gibt keine Würfe mehr übrig.",
            "incorrectValue": "Der gegebene Wert stimmt nicht mit dem erwarteten überein.",
            "invalidMove": "Dieser Zug ist nicht möglich.",
            "invalidVote": "Die Stimme, die du abgeben wolltest, ist ungültig.",
            "noLives": "Du hast keine Leben mehr.",
            "alreadyPlaced": "Du hast schon etwas platziert.",
            "alreadyVoted": "Du hast schon abgestimmt.",
            "invalidPlacement": "Ungültige Figurenplatzierung.",
            "invalidBombPlacement": "Ungültige Bombenplatzierung.",
            "cellClaimed": "Ein oder mehrere Felder deiner Auswahl sind bereits belegt.",
            "colorClaimed": "Diese Farbe ist bereits vergeben.",
            "invalidColumnRow": "Spalte oder Zeile ist nicht gesetzt oder ungültig.",
            "invalidColumn": "Spalte ist nicht gesetzt oder ungültig.",
            "invalidWord": "Das angegebene Wort kommt in dem verwendeten Wörterbuch nicht vor.",
            "wordTooShort": "Wortauswahl zu kurz (Min. %{min})",
            "wordTooLong": "Wortauswahl zu lang (Max. %{max})",
            "loading": "Tut uns leid — scheint so, als ob das Spiel in deinem Browser nicht geladen werden konnte. Manchmal hilft es, dein Gerät oder den Browser neu zu starten. Auch ein Update deiner Grafikkartentreiber könnte helfen."
        },
        "card": {
            "handLocked": "Du kannst gerade keine Karte aus deiner Hand auswählen.",
            "handTooFull": "Du kannst gerade nur eine Karte aus deiner Hand ablegen.",
            "loadingSets": "Die Kartensets konnten nicht heruntergeladen werden.",
            "invalid": "Ungültige Kartendaten.",
            "invalidSet": "Ungültiges Kartenset.",
            "invalidSelection": "Ungültige Kartenauswahl",
            "notInHand": "Du hast diese Karte nicht auf der Hand.",
            "loadError": "Beim Herunterladen der Kartensätze ist ein Fehler aufgetreten.",
            "underscore": "Jeder Unterstrich ergibt eine Antwortkarte — nicht mehrere hintereinander schreiben!",
            "empty": "Die Karte darf nicht leer sein.",
            "pickLimit": "Du kannst nicht mehr als 3 Antwortkarten auswählen. (Zu viele Unterstriche?)",
            "setSizeLimit": "Die Gesamtgröße der benutzerdefinierten Kartensätze darf %{limit} nicht überschreiten",
            "setName": "Name muss zwischen 3 und 32 Zeichen lang sein"
        },
        "preset": {
            "alreadyApplied": "Diese Voreinstellung wurde bereits angewendet.",
            "invalid": "Du kannst \"%{id}\" nicht als Voreinstellung verwenden."
        },
        "match": {
            "blocked": "Deine Strafe erlaubt es dir nicht, dich dem Matchmaking oder öffentlichen Spielen anzuschließen.",
            "empty": "Spiel geschlossen. Alle anderen Spieler haben das Spiel verlassen.",
            "rematchTimeout": "Du hast die Anfrage zur Revanche nicht angenommen und bist zum Hauptmenü zurückgekehrt.",
            "rematchCancelled": "Sorry! Es sind nicht mehr genug Spieler für eine Revanche übrig.",
            "inactive": "Das Spiel, in dem du warst, wurde geschlossen, weil es zu lange inaktiv war.",
            "inactiveWarning": "Dieses Spiel wird bald wegen Inaktivität geschlossen, wenn keine Aktion ausgeführt wird.",
            "replacedByBot": "Du wurdest durch einen Bot ersetzt und kannst nicht mehr an diesem Spiel teilnehmen.",
            "kicked": "Du wurdest aus dem Spiel entfernt.",
            "deleted": "Das Spiel in dem du warst, wurde gelöscht.",
            "invalid": "Spiel mit der ID \"%{id}\" existiert nicht.",
            "computer": "Dies ist ein Spiel gegen den Computer, du kannst nicht teilnehmen.",
            "private": "Dies ist ein privates Spiel. Für die Teilnahme musst du eine ID angeben.",
            "startStop": "Du kannst ein laufendes Spiel nicht starten oder beenden.",
            "inProgress": "Das Spiel läuft bereits. Du kannst nicht mehr teilnehmen.",
            "full": "Das Spiel ist bereits voll (%{current}/%{max})."
        },
        "profile": {
            "usernameBlocked": "Deine Strafe erlaubt es dir nicht, deinen Benutzernamen zu ändern.",
            "missingData": "Fehlende Daten für Spitzname und/oder Bild.",
            "invalidNickname": "Spitzname ungültig.",
            "invalidPicture": "Bild ungültig.",
            "lockedPicture": "Bild enthält gesperrte Inhalte, die du nicht benutzen darfst.",
            "nicknameMaxLength": "Spitzname zu lang (%{current}/%{max})",
            "nicknameMinLength": "Spitzname zu kurz (%{current}/%{min})",
            "nicknameAllowedCharacters": "Spitzname darf nur alphanumerische Zeichen und die Sonderzeichen _- enthalten.",
            "nicknameBanned": "Spitzname enthält eine Beleidigung, Schimpfwort oder andere unangemessene Sprache",
            "inGame": "Profil kann nicht während dem Spiel geändert werden."
        },
        "requirement": {
            "acknowledgeWarning": "Du musst deine Warnung anerkennen, um diese Aktion auszuführen.",
            "authentication": "Du musst in deinem Konto angemeldet sein, um diese Aktion durchzuführen.",
            "credentials": "Anmeldedaten ungültig.",
            "validAccount": "Dein Konto wurde noch nicht validiert. Bitte speichere deine Profiländerungen.",
            "inLobby": "Du kannst diese Aktion nicht durchführen, da das Spiel bereits begonnen hat.",
            "notJudge": "Du kannst diese Aktion als Richter nicht durchführen.",
            "judge": "Du kannst diese Aktion nur als Richter durchführen.",
            "turn": "Du kannst diese Aktion nicht durchführen, da du nicht am Zug bist.",
            "duringGame": "Du kannst diese Aktion nur während dem Spiel durchführen.",
            "finishedGame": "Du kannst diese Aktion erst nach dem Spiel durchführen.",
            "inGame": "Du musst dich in einem Spiel befinden, um diese Aktion durchführen zu können.",
            "notInGame": "Du kannst diese Aktion nicht durchführen, während du dich in einem Spiel befindest.",
            "notMatchmaking": "Du kannst diese Aktion nicht durchführen, während du dich im Matchmaking befindest.",
            "matchHost": "Du bist nicht der Gastgeber und kannst diese Aktion nicht durchführen.",
            "admin": "Diese Aktion ist auf Admins beschränkt."
        }
    },
    "game": {
        "generic": {
            "title": "Bloob.io | Kostenlose Multiplayer-Spiele mit Freunden zocken",
            "description": "Kostenlose Multiplayer-Spiele im Browser: Zocke auf Bloob.io mit Freunden, Fremden oder Bots. Kein Account nötig, einfach und schnell loslegen!",
            "options": {
                "public": {
                    "title": "Sichtbarkeit"
                },
                "handSize": {
                    "title": "Handgröße",
                    "help": "Die Anzahl der Karten, die jeder auf der Hand hat."
                },
                "maxUsers": {
                    "title": "Max. Spieler",
                    "help": "Wie viele Spieler im Spiel erlaubt sind."
                },
                "botCount": {
                    "help": "Führe Bots in dein Spiel ein, zusammen mit anderen Spielern."
                },
                "botDifficulty": {
                    "title": "Bot Schwierigkeitsgrad",
                    "data": {
                        "easy": "Einfach",
                        "normal": "Normal",
                        "hard": "Schwierig"
                    }
                },
                "generic": {
                    "data": {
                        "required": "Pflicht",
                        "notRequired": "Optional"
                    }
                },
                "winCondition": {
                    "title": "Siegbedingung",
                    "help": "Bestimme, wann das Spiel enden soll. Dies ist mit der Einstellung \"Gewinnzahl\" verbunden."
                },
                "winAmount": {
                    "title": "Gewinnzahl"
                },
                "turnTime": {
                    "title": "Zugzeit",
                    "help": "Die Zeit, die ein Spieler hat, bevor sein Zug an den nächsten Spieler weitergegeben wird."
                },
                "inputTime": {
                    "title": "Eingabezeit",
                    "help": "Die Zeit, die ein Spieler hat, um eine Eingabe zu machen. Das Spiel geht weiter, egal ob sie bereit sind, wenn die Zeit abläuft."
                },
                "continueAutomatically": {
                    "title": "Automatisch Fortfahren",
                    "help": "Wechsle, ob das Spiel automatisch weitergehen soll oder warten soll, bis alle bestätigt haben, dass sie bereit sind."
                },
                "continueTime": {
                    "title": "Weiterführungszeit",
                    "help": "Wenn ein \"Weiter\"-Button erscheint, entscheide, wie lange es dauern sollte, bevor das Spiel sowieso weitergeht."
                },
                "timeFreedomMode": {
                    "title": "Zeitlimit",
                    "help": "Spiele ohne Zeitlimits. Deaktiviere alle Runden-Timer und genieße ein entspanntes Spielerlebnis, bei dem du in deinem eigenen Tempo spielen kannst. Nicht empfohlen gegen zufällige Gegner.",
                    "data": {
                        "off": "Kein Limit"
                    }
                },
                "scoringSystem": {
                    "title": null,
                    "help": {
                        "default": null,
                        "SPEED": null,
                        "ORDER": null,
                        "FIXED": null,
                        "PROGRESSIVE": null,
                        "STREAK": null
                    },
                    "data": {
                        "SPEED": null,
                        "ORDER": null,
                        "FIXED": null,
                        "PROGRESSIVE": null,
                        "STREAK": null
                    }
                },
                "mode": {
                    "title": null,
                    "help": {
                        "default": null,
                        "SOLO": null,
                        "CO_OP": null,
                        "TEAM": null
                    },
                    "data": {
                        "SOLO": null,
                        "CO_OP": null,
                        "TEAM": null
                    }
                },
                "deckSize": {
                    "title": "Deckgröße",
                    "help": "Wähle die bevorzugte Deckgröße für das Spiel.",
                    "data": {
                        "half": "Halbes Deck",
                        "full": "Vollständiges Deck",
                        "double": "Doppeltes Deck"
                    }
                }
            },
            "help": {},
            "presets": {
                "custom": {
                    "title": "Benutzerdefiniert",
                    "description": "Von dir angepasste Einstellungen — Letzte Aktualisierung %{timestamp}"
                },
                "default": {
                    "title": "Standard"
                },
                "timeFreedom": {
                    "title": "Zeitfreiheit",
                    "description": [
                        "Keine Zeitlimits",
                        "Warte, bis alle bereit sind"
                    ]
                }
            }
        },
        "WORDRACE": {
            "name": "Wortrennen",
            "title": "Wortrennen | Wortsuche online mit Freunden | Spiele kostenlos",
            "description": "Spiele Wortrennen, das kostenlose Word-Finding-Game online! Tritt ohne Account in rasanten Multiplayer-Matches mit Freunden und anderen Spielern an.",
            "options": {
                "globalLanguage": {
                    "title": "Einheitliche Sprache",
                    "help": {
                        "enabled": "<b>Aktiviert</b>: Alle suchen nach Wörtern in der von dir eingestellten Sprache.",
                        "disabled": "<b>Deaktiviert</b>: Jeder Spieler wählt eine Sprache seiner Wahl."
                    }
                },
                "language": {
                    "title": "Sprache",
                    "help": {
                        "intro": "Die Sprache in der jeder Worte finden muss.",
                        "globalLanguage": "Wenn <b>Einheitliche Sprache</b> deaktiviert ist, kann jeder Spieler selbst eine Sprache wählen."
                    }
                },
                "sharedField": {
                    "title": "Gemeinsames Spielfeld",
                    "help": "Alle sehen immer dasselbe Spielfeld. Wenn das Spielfeld geteilt wird, kann jeder sehen, welche Buchstaben beansprucht wurden. Diese Buchstaben können dann nicht mehr verwendet werden, was das Spiel zunehmend schwieriger macht."
                },
                "multiplier": {
                    "title": "Multiplikatoren",
                    "help": "Multiplikatoren tauchen auf zufälligen Buchstaben auf und multiplizieren die Punkteanzahl eines gefundenen Wortes.",
                    "data": {
                        "off": "Ausgeschaltet",
                        "uncommon": "Selten (2.5%)",
                        "common": "Häufig (5%)",
                        "veryCommon": "Sehr häufig (10%)",
                        "extreme": "Extrem (25%)"
                    }
                },
                "roundTotal": {
                    "title": "Runden",
                    "help": "Jede Runde generiert ein neues Spielfeld."
                },
                "roundDuration": {
                    "title": "Rundendauer",
                    "help": "Wie lange eine einzelne Runde dauert."
                },
                "roundIntermission": {
                    "title": "Pausenzeit",
                    "help": "Wie lange die Zeit zwischen den Runden ist."
                },
                "minWordLength": {
                    "title": "Min. Wortlänge",
                    "help": "Eine Wortauswahl muss mindestens diese Länge haben, um auf Gültigkeit geprüft zu werden."
                },
                "maxWordLength": {
                    "title": "Max. Wortlänge",
                    "help": "Eine Wortauswahl darf diese Länge nicht überschreiten, damit sie auf ihre Gültigkeit geprüft werden kann."
                },
                "_wordLength": {
                    "title": "Wortlänge",
                    "help": "Eine Wortauswahl muss zwischen diesen Längen liegen, um gültig zu sein.",
                    "data": {
                        "between": "Zwischen %{min} und %{max}"
                    }
                },
                "field": {
                    "title": "Spielfeldformat",
                    "help": {
                        "change": "Die Größe des Spielfelds. Größere Spielfelder machen es einfacher, mit mehreren Personen zu spielen.",
                        "notice": "Bitte beachte, dass große Spielfelder möglicherweise nicht in das Browserfenster aller Spieler passen."
                    },
                    "data": {
                        "10x8": "Klein (10x8)",
                        "13x10": "Mittel (13x10)",
                        "17x13": "Groß (17x13)",
                        "20x15": "Riesig (20x15)"
                    }
                },
                "_gameDuration": {
                    "title": "Spieldauer"
                }
            },
            "presets": {
                "party": {
                    "title": "Party",
                    "description": [
                        "Großes Feld",
                        "Einzelsprachen"
                    ]
                },
                "blitz": {
                    "title": "Blitz",
                    "description": [
                        "Viele kurze Runden",
                        "Viele Multiplikatoren"
                    ]
                },
                "solo": {
                    "title": "Allein",
                    "description": [
                        "Jeder hat sein eigenes Feld"
                    ]
                }
            },
            "help": {
                "find_word": {
                    "title": "Wortauswahl",
                    "description": [
                        "Halte die Maus auf einem Buchstaben gedrückt und ziehe in eine beliebige Richtung um ein Wort zu bilden.",
                        "Sobald du die Maus loslässt, wird das Wort verarbeitet und du erhältst Punkte, die von der Länge des Wortes abhängen."
                    ]
                },
                "gameplay": {
                    "title": "Spielverlauf",
                    "description": [
                        "Jeder versucht gleichzeitig so viele Wörter zu finden wie möglich, schließlich ist es ein Rennen. Buchstaben können nur einmal verwendet werden.",
                        "Manchmal ist es von Vorteil, viele kurze Wörter zu markieren, anstatt sich die Zeit zu nehmen um nach längeren Wörtern zu suchen."
                    ]
                },
                "multiplier": {
                    "title": "Multiplikatoren",
                    "description": [
                        "Wenn eingeschaltet, werden Multiplikatoren auf zufälligen Buchstaben auf dem Spielfeld angezeigt und multiplizieren die Punkteanzahl der gefundenen Wörter!",
                        "Multiplikatoren vervielfältigen sich gegenseitig. Ein Wort mit den Multiplikatoren <b>x2</b> und <b>x3</b> würde einen Gesamtmultiplikator von <b>x5</b> ergeben!"
                    ]
                },
                "language": {
                    "title": "Sprache",
                    "description": [
                        "Der Gastgeber kann entscheiden, ob alle in der gleichen Sprache oder in einer Sprache seiner Wahl spielen.",
                        "Wörter sind nur in deiner Sprache gültig und alle Akzente werden ignoriert."
                    ]
                }
            }
        },
        "FOUR_IN_A_ROW": {
            "name": "Vier gewinnt",
            "title": "Spiel Vier gewinnt online | Gegen Freunde & Bots zocken",
            "description": "Spiel Vier gewinnt kostenlos online ohne Anmeldung! Zocke 4 Gewinnt mit Freunden oder Bots in spannenden Multiplayer-Matches für bis zu 6 Spieler.",
            "options": {
                "field": {
                    "title": "Spielfeldgröße",
                    "help": "Die Größe des Spielfeldes.",
                    "data": {
                        "7x6": "Standard (7x6)",
                        "9x4": "Gestreckt (9x4)",
                        "9x6": "Groß (9x6)",
                        "13x8": "Sehr Groß (13x8)",
                        "17x10": "Riesig (17x10)"
                    }
                },
                "piecesInRow": {
                    "title": "Siegbedingung",
                    "help": "Wie viele Chips in einer Reihe sein müssen um das Spiel zu gewinnen.",
                    "data": {
                        "3": "Drei gewinnt (3)",
                        "4": "Vier gewinnt (4)",
                        "5": "Fünf gewinnt (5)",
                        "6": "Sechs gewinnt (6)"
                    }
                },
                "sideColumns": {
                    "title": "Seitenspalten",
                    "help": "Fügt eine Spalte mit Chips in abwechselnden Farben auf beiden Seiten hinzu."
                },
                "flip": {
                    "title": "Spielfelddrehung",
                    "help": "Macht das Spiel interessanter indem die Chips umgedreht werden. Ein Zähler zeigt die Anzahl der Züge bis zur nächsten Drehung an.",
                    "data": {
                        "everyTurn": "Nach jedem Zug",
                        "countTurns": "Alle %{count} Züge"
                    }
                },
                "turnsUntilFlip": {
                    "title": "Züge pro Drehung",
                    "help": "Das Spielen eines Chips zählt als Zug. Das legt fest, wie viele Chips gespielt werden müssen, bis das Spielfeld gedreht wird."
                },
                "tetrisMode": {
                    "title": "Tetris-Modus",
                    "help": "Wenn aktiviert, verschwinden die Chips einer Reihe sobald diese voll ist und alle anderen rutschen nach. Das macht ein Unentschieden unmöglich."
                }
            },
            "presets": {
                "default": {
                    "title": "Vier gewinnt"
                },
                "fiveInARow": {
                    "title": "Fünf gewinnt",
                    "description": [
                        "Seitenspalten",
                        "Großes Feld"
                    ]
                },
                "tetris": {
                    "title": "Tetris",
                    "description": "Entfernt volle Reihen automatisch"
                },
                "flipParty": {
                    "title": "Flip Party",
                    "description": [
                        "Wechsle das Feld alle 13 Runden",
                        "Sehr großes Feld"
                    ]
                }
            },
            "help": {
                "placement": {
                    "title": "Platzierung der Chips",
                    "description": [
                        "Chips können auf mehrere Arten gespielt werden. Fahre mit der Maus über eine Spalte und klicke, nutze die Tastatur, oder ziehe sie mit der Maus umher.",
                        "Du kannst sehen, auf welcher Spalte sich der Gegner gerade befindet. Behalte dies im Kopf und nutze es zu deinem Vorteil."
                    ]
                },
                "win": {
                    "title": "Spielende",
                    "description": [
                        "Standardmäßig gewinnt die erste Person mit vier Chips in einer Reihe das Spiel. Reihen können waagrecht, senkrecht und diagonal gebildet werden.",
                        "Der Spielleiter kann die Siegbedingung einstellen und verschiedene Bedingungen zulassen."
                    ]
                }
            }
        },
        "ROTTEN_APPLES": {
            "name": "Rotten Apples",
            "title": "Rotten Apples | Karten gegen die Menschlichkeit online spielen",
            "description": "Spiel rotten Apples online - das geniale Kartenspiel wie Cards Against Humanity! Koste es aus, ohne Account, mit Freunden oder Fremden, kostenlos!",
            "options": {
                "winCondition": {
                    "data": {
                        "first": "Erster mit <b>0</b> Punkten | Erster mit <b>1</b> Punkt | Erster mit <b>{count}</b> Punkten",
                        "most": "Meiste Punkte nach <b>0</b> Runden | Meiste Punkte nach <b>1</b> Runde | Meiste Punkte nach <b>{count}</b> Runden"
                    }
                },
                "judgeSystem": {
                    "title": "Abstimmungssystem",
                    "help": "Entweder gibt es einen einzigen Richter, oder jeder darf entscheiden, wer in jeder Runde die besten Karten gespielt hat.",
                    "data": {
                        "single": "Neuer Richter jede Runde",
                        "everyone": "Jeder stimmt ab"
                    }
                },
                "pickBlackCard": {
                    "title": "Aktionskarte auswählen",
                    "help": "Wenn aktiviert, kann der Richter zwischen drei zufälligen Aktionskarten wählen."
                },
                "handPreview": {
                    "title": "Handvorschau",
                    "help": "Wenn aktiviert, wird zu Beginn des Spiels und nach jeder Runde eine Zeitspanne hinzugefügt, während dieser jeder Spieler seine Karten auf der Hand sehen kann."
                },
                "dumpRound": {
                    "title": "Abwurfrunde",
                    "help": "In einer Abwurfrunde darf jeder eine Karte auf der Hand wählen, die er ablegen möchte. Am Ende der Runde erhält jeder neue Antwortkarten, um sie zu ersetzen.",
                    "data": {
                        "disabled": "Deaktiviert",
                        "round": "Alle <b>0</b> Runden | Alle <b>1</b> Runden | Alle <b>{count}</b> Runden"
                    }
                },
                "dumpRoundAmount": {
                    "title": "Anzahl der Abwurfrunden"
                },
                "showNsfw": {
                    "title": "NSFW Karten",
                    "help": "Karten mit Sex oder Flüchen."
                },
                "showSpecific": {
                    "title": "Spezifische Karten",
                    "help": "Karten mit Marken, schwierigen Wörtern oder Personen."
                },
                "_filter": {
                    "title": "Filter",
                    "help": "Aktive Filter sorgen dafür, dass Karten, die die folgenden Kriterien erfüllen, ausgelassen werden:"
                },
                "timePicking": {
                    "title": "Auswahlzeit für Aktionskarten",
                    "help": "Legt fest, wie viel Zeit jeder hat, um eine Aktionskarte für diese Runde zu wählen."
                },
                "responseCardLimit": {
                    "title": "Antwortkarten-Limit",
                    "help": "Standardmäßig kannst du mit den Aktionskarten maximal 3 Antwortkarten ziehen. Durch die Änderung dieses Limits werden Aktionskarten, die über diesem Limit liegen, aus dem Spiel herausgefiltert."
                },
                "timeDeciding": {
                    "title": "Auswahlzeit (pro Karte)",
                    "help": {
                        "intro": "Lege fest, wie lange jeder für die Auswahl seiner Antwortkarte(n) Zeit hat.",
                        "calc": "Die Gesamtzeit berechnet sich durch <b>ANTWORTKARTEN * DIESE ZEIT</b>"
                    }
                },
                "timeVoting": {
                    "title": "Abstimmungszeit (pro Karte)",
                    "help": {
                        "intro": "Lege fest, wie lange alle für die Wahl der Gewinnerkarte Zeit haben.",
                        "calc": "Die Gesamtzeit berechnet sich durch <b>ANTWORTKARTEN * SPIELER * DIESE ZEIT</b>"
                    }
                },
                "timeReveal": {
                    "title": "Anzeigedauer des Ergebnisses (pro Karte)",
                    "help": {
                        "intro": "Lege fest, wie lange jeder die Gewinnerauswahl sehen kann.",
                        "calc": "Die Gesamtzeit berechnet sich durch <b>ANTWORTKARTEN * DIESE ZEIT</b>"
                    }
                },
                "timeHandPreview": {
                    "title": "Handvorschauzeit (pro Karte)",
                    "help": {
                        "intro": "Lege fest, wie lange zu Beginn eines Spiels oder nach einer Abwurfrunde jeder seine (neuen) Karten ansehen darf.",
                        "calc": "Die Gesamtzeit berechnet sich durch <b>3 SEKUNDEN + KARTEN AUF DER HAND * DIESE ZEIT</b>"
                    }
                },
                "timeDumpRound": {
                    "title": "Abwurfrundenzeit (pro Karte)",
                    "help": {
                        "intro": "Lege fest, wie viel Zeit jeder hat, um die Karten auszuwählen, die er wegwerfen möchte.",
                        "calc": "Die Gesamtzeit berechnet sich durch <b>3 SEKUNDEN + KARTEN AUF DER HAND * DIESE ZEIT</b>"
                    }
                }
            },
            "presets": {
                "default": {
                    "title": "Richter",
                    "description": "Eine Person stimmt ab"
                },
                "democracy": {
                    "title": "Demokratie",
                    "description": "Jeder darf abstimmen"
                },
                "blitz": {
                    "title": "Blitz",
                    "description": [
                        "Kleine Handgröße",
                        "Nur 1 Kartenantwort"
                    ]
                }
            },
            "help": {
                "action": {
                    "title": "Aktionskarte",
                    "description": [
                        "In jeder Runde wird eine neue schwarze Aktionskarte mit Leerstellen (___) aufgedeckt, die von den Spielern auszufüllen sind.",
                        "Die Lücken werden mit den weißen Antwortkarten auf der Hand ausgefüllt. Wenn alle Spieler fertig sind, wählt der Richter seine Lieblingsantwort aus."
                    ]
                },
                "move": {
                    "title": "Antwortkarten",
                    "description": [
                        "Dein Blatt zeigt dir deine Antwortkarten. Du kannst diese auf die verfügbaren Plätze ziehen oder anklicken, um sie auszuwählen.",
                        "Nach jeder Runde werden die Karten, die du für deine Auswahl verwendet hast, gegen neue ausgetauscht."
                    ]
                },
                "vote": {
                    "title": "Abstimmung",
                    "description": [
                        "Die Stimmabgabe erfolgt entweder durch einen einzelnen Richter oder durch alle. Dies hängt davon ab, wie der Gastgeber das Spiel konfiguriert hat.",
                        "Am Ende jeder Runde können die Richter für ihre Lieblingsantwort stimmen. Der Gewinner erhält einen Punkt."
                    ]
                },
                "sets": {
                    "title": "Kartensets",
                    "description": [
                        "Bevor das Spiel beginnt, kann der Gastgeber aus vielen verfügbaren Sets auswählen oder eigene Sets importieren.",
                        "Benutzerdefinierte Kartensets können importiert und in deinem Konto gespeichert werden, damit du sie später problemlos wieder verwenden kannst."
                    ]
                }
            }
        },
        "CHECKERS": {
            "name": "Dame",
            "title": "Dame Brettspiel online kostenlos spielen | Mit Freunden & Bots",
            "description": "Spiele Dame online, kostenlos und ohne Anmeldung! Fordere Freunde, Unbekannte oder Bots im Damespiel heraus. Einfach loslegen und Spaß haben!",
            "options": {
                "forceTake": {
                    "title": "Schlagen erzwingen",
                    "help": {
                        "enabled": "<b>Aktiviert</b>: Wenn möglich, ist der Spieler gezwungen, eine gegnerische Figur zu schlagen.",
                        "disabled": "<b>Deaktiviert</b>: Der Spieler darf den nächsten Zug bestimmen, auch wenn er dabei eine gegnerische Figur schlagen kann."
                    }
                },
                "field": {
                    "title": "Spielfeld",
                    "help": "Das verwendete Spielfeld. Je nach Größe des Feldes und der Anzahl der Reihen erhalten Sie mehr oder weniger Startspieler. Einige Felder können bis zu vier Spieler aufnehmen.",
                    "data": {
                        "8x8": "Englisch (8x8)",
                        "10x10": "International (10x10)",
                        "12x12": "Kanadisch (12x12)",
                        "plus": "Plus Form (12x12)"
                    }
                },
                "winCondition": {
                    "help": "Wie der Gewinner bestimmt wird.",
                    "data": {
                        "MORE_PIECES": "Meiste Spielsteine",
                        "OPPOSITE_SIDE": "Erreichen der anderen Seite"
                    }
                },
                "kingCondition": {
                    "title": "Krönungsbedingung",
                    "help": "Unter welchen Bedingungen ein Spielstein gekrönt wird. Ein gekrönter Spielstein darf sich in jede Richtung bewegen.",
                    "data": {
                        "OPPOSITE_SIDE": "Erreichen der anderen Seite",
                        "TAKE": "Schlagen eines Spielsteins",
                        "ALL": "Jeder Spielstein ist gekrönt",
                        "NONE": "Deaktiviert"
                    }
                },
                "backwardsTake": {
                    "title": "Rückwärts Schlagen",
                    "help": "Lege fest, ob Spielsteine die gegnerischen Spielsteine rückwärts schlagen dürfen. Wenn diese Funktion deaktiviert ist, kann sie nur von gekrönten Spielsteinen genutzt werden."
                },
                "chainTake": {
                    "title": "Kettenschlagen",
                    "help": "Wenn diese Funktion aktiviert ist, kann ein Spielstein mehrere andere Spielsteine in einem Zug schlagen, vorausgesetzt, sie befinden sich in der richtigen Entfernung zueinander. Wenn diese Funktion deaktiviert ist, kann jeweils nur ein Spielstein geschlagen werden."
                },
                "staleCount": {
                    "title": "Unentschieden",
                    "help": "Nach wie vielen Runden ohne Schlagen das Spiel als unentschieden betrachtet und beendet werden soll."
                },
                "stuckThreshold": {
                    "title": "Toleranz bei Feststeckung",
                    "help": "Wenn ein Spieler diese Anzahl von Zügen hintereinander nicht weiterkommt und keine Spielsteine bewegen kann, verliert er automatisch."
                },
                "rows": {
                    "title": "Reihen",
                    "help": "Wie viele Reihen von Spielsteinen jeder Spieler zu Beginn hat. Die Anzahl der Reihen hängt von der Feldgröße ab."
                }
            },
            "presets": {
                "default": {
                    "title": "Englisches Dame (Standard)",
                    "description": "8x8 Feld — 24 Spielsteine"
                },
                "international": {
                    "title": "Internationales Dame",
                    "description": "10x10 Feld — 40 Spielsteine — Nimm rückwärts"
                },
                "canadian": {
                    "title": "Kanadisches Dame",
                    "description": "12x12 Feld — 60 Spielsteine — Nimm rückwärts"
                },
                "party": {
                    "title": "Party Dame",
                    "description": "Plusfeld - 36 Spielsteine - 4 Spieler"
                }
            },
            "help": {
                "movement": {
                    "title": "Bewegen der Spielsteine",
                    "description": [
                        "Spielsteine können diagonal bewegt werden. Wenn du an der Reihe bist, werden alle Steine, die du bewegen kannst, hervorgehoben.",
                        "Durch Klicken auf einen markierten Spielstein kannst du alle möglichen Züge für diesen Spielstein sehen."
                    ]
                },
                "take": {
                    "title": "Spielsteine schlagen",
                    "description": [
                        "Wenn ein gegnerischer Spielstein diagonal neben deinem Spielstein steht und sich dahinter ein freies Feld befindet, kannst du ihn schlagen.",
                        "Je nach Einstellung musst du entweder Spielsteine schlagen, wenn dies möglich ist, oder kannst sogar rückwärts schlagen."
                    ]
                },
                "king": {
                    "title": "Gekrönte Spielsteine",
                    "description": [
                        "In der Standardeinstellung wird ein Spielstein zum König, wenn er die gegenüberliegende Seite erreicht.",
                        "Gekrönte Spielsteine können in alle diagonalen Richtungen ziehen, ohne gezwungen zu sein, vorwärts zu ziehen."
                    ]
                },
                "goal": {
                    "title": "Spielziel",
                    "description": [
                        "Standardmäßig ist das Ziel, alle anderen Figuren des Gegners auszuschalten oder bis keine gültigen Züge mehr gemacht werden können.",
                        "Das Ziel des Spiels, auch als Siegbedingung bezeichnet, kann in den Einstellungen geändert werden."
                    ]
                }
            }
        },
        "BLOMBER": {
            "name": "Blomber",
            "title": "Blomber | Der super online Bomberman Spaß kostenlos erleben",
            "description": "Erlebe Blomber, den super Bomberman Spaß online kostenlos! Spiele ohne Konto mit Freunden oder Fremden in packenden 2- bis 8-Spieler-Matches.",
            "options": {
                "field": {
                    "title": "Spielfeld",
                    "help": "Größere Spielfelder unterstützen mehrere Spieler.",
                    "data": {
                        "9x9": "Kleines Quadrat (9x9)",
                        "11x9": "Rechteck (11x9)",
                        "qrSquare": "QR Quadrat (11x11)"
                    }
                },
                "winCondition": {
                    "data": {
                        "LAST_STANDING": "Letzter Überlebender (<b>0</b> Leben) | Letzter Überlebender (<b>1</b> Leben) | Letzter Überlebender (<b>{count}</b> Leben)",
                        "KILL_COUNT": "Erster mit <b>0</b> Kills | Erster mit <b>1</b> Kill | Erster mit <b>{count}</b> Kills",
                        "TIME": "Die meisten Kills nach <b>0</b> min. | Die meisten Kills nach <b>1</b> min. | Die meisten Kills nach <b>{count}</b> min."
                    }
                },
                "defaultBombCount": {
                    "title": "Bombenanzahl",
                    "help": "Die Anzahl der Bomben, die ein Spieler gleichzeitig platzieren kann."
                },
                "defaultBombSize": {
                    "title": "Bombengröße",
                    "help": "Der Explosionsradius einer Bombe. Die Größe wird in Kacheln in jeder Richtung gemessen."
                },
                "defaultSpeed": {
                    "title": "Spielergeschwindigkeit",
                    "help": "Die Laufgeschwindigkeit der Spieler."
                },
                "respawnDelay": {
                    "title": "Wiederbelebungszeit",
                    "help": "Die Zeit, die der Spieler nach dem Töten warten muss, bevor er wieder spielen kann."
                },
                "bombPush": {
                    "title": "Bombenschieben",
                    "help": "Wenn aktiviert, kannst du auf eine Bombe zugehen, um sie anzustoßen und in eine bestimmte Richtung zu schieben."
                },
                "explosionDelay": {
                    "title": "Explosionsverzögerung",
                    "help": "Die Verzögerung, bevor eine platzierte Bombe explodiert."
                },
                "chainReaction": {
                    "title": "Kettenreaktion",
                    "help": "Wenn diese Funktion aktiviert ist, löst eine Explosion Bomben in Reichweite aus, die ebenfalls explodieren. Die Kills gehen an den Spieler, der die Bombe platziert hat, die die Kettenreaktion ausgelöst hat. Wenn deaktiviert, werden diese Bomben stattdessen entfernt."
                },
                "cratePercentage": {
                    "title": "Kisten",
                    "help": "Der Prozentsatz der Kisten, die auf dem Spielfeld angezeigt werden. Kisten können gesprengt werden und können Powerups enthalten."
                },
                "powerUpPercentage": {
                    "title": "Power-up",
                    "help": "Wie wahrscheinlich es ist, dass ein Power-Up beim Zerstören einer Kiste fallen gelassen wird."
                }
            },
            "help": {},
            "presets": {
                "default": {
                    "title": "Standard",
                    "description": [
                        "9x9 Feld",
                        "3 Leben",
                        "Max. 4 Spieler"
                    ]
                },
                "party": {
                    "title": "Party",
                    "description": [
                        "QR Quadratfeld",
                        "6 Leben",
                        "Max. 8 Spieler"
                    ]
                },
                "action": {
                    "title": "Actionreich",
                    "description": [
                        "Keine Kisten",
                        "Schnelle Wiederbelebung",
                        "6 Leben",
                        "Max. 8 Spieler"
                    ]
                }
            }
        },
        "EIGHT_BALL_POOL": {
            "name": "8-Ball-Pool",
            "title": "Online 8 Ball Pool | Kostenlos mit Freunden Mehrspieler spielen",
            "description": "Spiele kostenlos Online 8 Ball Pool ohne Konto. Fordere Freunde oder Fremde zu Mehrspieler-Matches heraus oder spiele gegen clevere Bots.",
            "options": {
                "aimingLine": {
                    "title": "Ziel-Linie",
                    "help": "Die Ziel-Linie zeigt an, wohin sich die Weiße nach dem Stoß bewegt."
                },
                "speed": {
                    "title": "Geschwindigkeit",
                    "help": "Wie schnell die Pool-Animation abgespielt wird."
                },
                "illegalBallPocket": {
                    "title": "Illegales Loch"
                },
                "ruleContactRailOnBreak": {
                    "title": "Bande beim Anstoß",
                    "help": "Lege fest, wie viele Kugeln beim Anstoß mindestens eine Bande berühren müssen. Diese Regel gilt nicht, wenn eine Kugel versenkt wird.",
                    "data": {
                        "one": "Eine Kugel",
                        "two": "Zwei Kugeln",
                        "three": "Drei Kugeln",
                        "four": "Vier Kugeln"
                    }
                },
                "assignedGroup": {
                    "title": "Zugewiesene Gruppe",
                    "help": "Legt fest, wie jeder Spieler seine Gruppe (Volle oder Halbe) erhält.",
                    "data": {
                        "pocket": "Beim Versenken",
                        "random": "Zufällig zu Beginn"
                    }
                },
                "ruleTurnCanHitBall": {
                    "title": "Erlaubte Kugel",
                    "help": "Tritt ein, wenn der Spieler eine Kugel trifft, die er nicht treffen darf. Diese Regel gilt nicht beim Anstoß.",
                    "data": {
                        "assignedGroup": "Eigene Gruppe",
                        "assignedGroupPlus": "Eigene Gruppe + 8-Ball",
                        "eitherGroup": "Beliebige Gruppe",
                        "anyBall": "Beliebige Kugel"
                    }
                },
                "ruleTurnMustHitBall": {
                    "title": "Muss Kugel treffen",
                    "help": "Tritt ein, wenn der Spieler während seines Zuges keine zulässige Kugel (aus \"Erlaubte Kugel\") trifft."
                },
                "ruleTurnContactRail": {
                    "title": "Muss Bande berühren",
                    "help": "Tritt ein, wenn keine Kugel eine Bande berührt. Diese Regel gilt nicht, wenn der Spieler eine Kugel versenkt."
                },
                "ruleConsecutiveFouls": {
                    "title": "Aufeinanderfolgende Fouls",
                    "help": "Legt fest, was passiert, wenn ein Spieler mehrere Fouls hintereinander begeht. Diese Regel soll unsportliches Verhalten unterbinden.",
                    "data": {
                        "off": "Aus",
                        "loseOnTwo": "Niederlage nach zwei",
                        "loseOnThree": "Niederlage nach drei",
                        "loseOnFour": "Niederlage nach vier"
                    }
                },
                "foul": {
                    "help": {
                        "disabled": "Foul ist mit den aktuellen Einstellungen deaktiviert."
                    },
                    "data": {
                        "nothing": "Keine Strafe",
                        "keepTurn": "Zug behalten",
                        "endTurn": "Zug beenden",
                        "endTurnHand": "Zug beenden + Kugel in der Hand",
                        "reset": "Zug beenden + Feld zurücksetzen",
                        "resetHand": "Zug beenden + Feld zurücksetzen + Kugel in der Hand",
                        "instantWin": "Sofortiger Sieg",
                        "instantLoss": "Sofortige Niederlage"
                    }
                },
                "foulPocketCueBall": {
                    "title": "Weiße Kugel versenkt",
                    "help": "Tritt ein, wenn ein Spieler die Weiße versenkt."
                },
                "foulPocketOpponentBall": {
                    "title": "Gegnerische Kugel versenkt",
                    "help": "Tritt ein, wenn ein Spieler eine gegnerische Kugel versenkt. Andere Fouls haben Vorrang (z. B. zuerst die falsche Kugel treffen)."
                },
                "foulPocketOwnAndOpponentBall": {
                    "title": "Eigene + gegnerische Kugel versenkt",
                    "help": "Tritt ein, wenn ein Spieler sowohl eine eigene als auch eine gegnerische Kugel versenkt. Andere Fouls haben Vorrang (z. B. zuerst die falsche Kugel treffen)."
                },
                "foulIllegalEightBallBreak": {
                    "title": "8-Ball beim Anstoß versenkt",
                    "help": "Tritt ein, wenn ein Spieler den 8-Ball beim Anstoß versenkt."
                },
                "foulIllegalEightBallPocket": {
                    "title": "8-Ball regelwidrig versenkt",
                    "help": "Tritt ein, wenn ein Spieler den 8-Ball versenkt und dabei gleichzeitig ein anderes Foul begeht (z. B. auch die Weiße versenken)."
                },
                "foulIllegalEightBallPocketTooSoon": {
                    "title": "8-Ball zu früh versenkt",
                    "help": "Tritt ein, wenn ein Spieler den 8-Ball versenkt, obwohl er noch andere Objektkugeln übrig hat."
                }
            },
            "presets": {
                "default": {
                    "title": "Bloob.io-Regelwerk"
                },
                "wpa": {
                    "title": "WPA-Regelwerk",
                    "description": "Entspricht weitgehend den Regeln der World Pool-Billiard Association"
                },
                "upa": {
                    "title": "UPA-Regelwerk",
                    "description": "Entspricht weitgehend den Regeln der US Professional Poolplayers Association"
                },
                "relaxed": {
                    "title": "Entspanntes Regelwerk",
                    "description": "Mildere Strafen und weniger Regeln"
                },
                "ruthless": {
                    "title": "Unerbittliches Regelwerk",
                    "description": "Jedes Foul führt zu einer sofortigen Niederlage"
                }
            },
            "help": {
                "field": {
                    "title": "Spielfeld",
                    "description": [
                        "Das Spielfeld hat sechs Taschen, in die Kugeln versenkt werden können. Insgesamt gibt es 16 Kugeln, darunter die Weiße, die du in deinem Zug stößt.",
                        "Es gibt sieben Halbe und sieben Volle Kugeln sowie einen schwarzen 8-Ball. Zu Beginn des Spiels liegen alle Kugeln in einem Dreieck mit dem 8-Ball in der Mitte. Die Weiße wird weiter entfernt aufgelegt."
                    ]
                },
                "breaking": {
                    "title": "Spielbeginn (Anstoß)",
                    "description": [
                        "Der Spieler, der zuerst an der Reihe ist, darf die Weiße frei positionieren und in das Dreieck der Objektkugeln stoßen.",
                        "Beim Anstoß gelten Regeln: Die Weiße darf nicht versenkt werden und mindestens zwei Kugeln (außer der Weißen) müssen eine Bande berühren. Versenkt man beim Anstoß eine Kugel, erhält man automatisch einen weiteren Zug."
                    ]
                },
                "gameplay": {
                    "title": "Spielablauf",
                    "description": [
                        "Es gibt Halbe und Volle Kugeln. Wer zuerst eine Kugel versenkt, erhält diese Gruppe und bekommt einen weiteren Zug. Ab diesem Zeitpunkt darfst du nur noch deine Gruppe (Volle oder Halbe) versenken.",
                        "Die Reihenfolge, in der du deine Kugeln versenkst, ist egal. Begehst du ein Foul, darf dein Gegner für seinen Zug die Weiße beliebig platzieren."
                    ]
                },
                "objective": {
                    "title": "Ziel",
                    "description": [
                        "Du darfst den schwarzen 8-Ball erst versenken, nachdem du all deine Kugeln versenkt hast. Das Spiel wird beendet, indem du anschließend den 8-Ball versenkst. Dabei darfst du kein Foul begehen, sonst verlierst du.",
                        "Wird der 8-Ball zu früh versenkt, führt das zu einer sofortigen Niederlage. Ziele also sorgfältig!"
                    ]
                }
            }
        },
        "YACHT": {
            "name": "Kniffel",
            "title": "Kniffel Online | Kostenlos Kniffel mit Freunden und Bots spielen",
            "description": "Spiele Kniffel kostenlos online, ganz ohne Anmeldung! Tritt live gegen Freunde, Fremde oder Bots an und erlebe den Spaß des Klassikers Kniffel.",
            "options": {
                "rolls": {
                    "title": "Würfe",
                    "help": "Wie viele Würfe der Benutzer bekommt, bevor er eine Auswahl treffen muss."
                },
                "speed": {
                    "title": "Geschwindigkeit",
                    "help": "Wie schnell die Würfelrollen-Animation abgespielt wird."
                },
                "addedRollTime": {
                    "title": "Zusätzliche Zeit",
                    "help": "Wie viel Zeit wird nach jedem Wurf hinzugefügt. Wird niemals die Zugzeit überschreiten."
                },
                "upperBonus": {
                    "title": "Oberer Bonus",
                    "help": "Ob Spieler Bonuspunkte als Belohnung für das Erreichen einer Punkteschwelle im oberen Bereich bekommen sollten."
                },
                "upperBonusThreshold": {
                    "title": "Schwelle",
                    "help": "Die Gesamtpunkte, die du in den Kategorien des oberen Bereichs brauchst, um die Extra-Belohnung zu kriegen."
                },
                "upperBonusReward": {
                    "title": "Belohnung",
                    "help": "Die Anzahl der Punkte, die denen belohnt werden, die die Punkteschwelle überschreiten."
                },
                "additionalYacht": {
                    "title": "Zusätzliche Kniffel",
                    "help": "Gib an, wie das Spiel eine Situation handhaben soll, in der ein Spieler noch einen Kniffel würfelt, nachdem er bereits Punkte dafür erzielt hat."
                },
                "additionalYachtReward": {
                    "title": "Belohnung",
                    "help": "Die Anzahl der Punkte, die denen gegeben werden, die noch einen Kniffel würfeln."
                }
            },
            "presets": {},
            "help": {
                "objective": {
                    "title": "Das Ziel verstehen",
                    "description": [
                        "Das Ziel von Kniffel ist es, die meisten Punkte zu erzielen, indem du bestimmte Würfelkombinationen wirfst.",
                        "Mach dich mit der Spieloberfläche vertraut. Es gibt einen Würfelbereich, eine Punktekarte und einen Knopf, um die Würfel zu werfen."
                    ]
                },
                "rolling_dice": {
                    "title": "Würfel werfen",
                    "description": [
                        "Zu Beginn deines Zuges kannst du auf den 'Würfel werfen' Knopf drücken oder die Würfel ziehen und loslassen, um sie zu werfen.",
                        "Standardmäßig bekommt jeder Spieler pro Runde 3 Würfelwürfe."
                    ]
                },
                "holding_dice": {
                    "title": "Würfel behalten",
                    "description": [
                        "Nach deinem ersten Wurf, klick auf einen Würfel, um ihn zu \"behalten\". Der behaltene Würfel ändert sich in deinem nächsten Wurf nicht. Klick nochmal auf den Würfel, um ihn wieder ins Spiel zu bringen.",
                        "Zum Beispiel, wenn du beim ersten Wurf drei 6en würfelst, behalte sie. Dann würfle die übrigen Würfel, um zu versuchen, mehr 6en zu bekommen und deine Punktzahl zu erhöhen."
                    ]
                },
                "earning_points": {
                    "title": "Punkte verdienen",
                    "description": [
                        "Die Punktekarte enthält mehrere Kategorien. Jede Kategorie hat unterschiedliche Anforderungen.",
                        "Du kannst mit der Maus über eine Kategorie in der Punktekarte fahren, um zu sehen, was die Anforderungen sind und wie viele Punkte du damit verdienen kannst."
                    ]
                },
                "picking_category": {
                    "title": "Eine Kategorie auswählen",
                    "description": [
                        "Nachdem du die Würfel geworfen hast, zeigt die Punktekarte, wie viele Punkte du in verschiedenen Kategorien bekommen kannst. Versuch die Kategorie mit den meisten Punkten zu wählen!",
                        "Klick auf den orangefarbenen Eintrag, um deine Punktzahl auszuwählen und Punkte zu bekommen."
                    ]
                },
                "bonus": {
                    "title": "Bonus",
                    "description": [
                        "Wenn die Punkte im oberen Bereich zusammen 63 oder mehr ergeben, bekommst du einen Bonus von 35 Punkten!",
                        "Eine Kniffel bringt dir sofort 50 Punkte. Hast du danach noch eine Kniffel? Nutze sie in einem Eintrag, der dir Punkte einbringt und verdiene zusätzlich 100 Punkte!"
                    ]
                },
                "tips": {
                    "title": "Tipps",
                    "description": [
                        "Du kannst auch auf einen leeren orangefarbenen Eintrag klicken und 0 Punkte bekommen. Das kann hilfreich sein, wenn deine einzige andere Option dir sehr wenige Punkte für diese Kategorie geben würde.",
                        "Das kann zum Beispiel hilfreich sein, wenn du den Bonus im oberen Bereich anstreben möchtest."
                    ]
                },
                "shortcuts": {
                    "title": null,
                    "description": [
                        null
                    ]
                }
            }
        },
        "BATTLESHIP": {
            "name": "Schiffe versenken",
            "title": "Schiffe versenken Online | Kostenloses Spiel Schiffe versenken!",
            "description": "Kostenlos Schiffe versenken spielen! Schiffe versenken online, ohne Anmeldung, mit Freunden, Fremden oder Bots. Starte Multiplayer-Matches jetzt!",
            "options": {
                "placementTime": {
                    "title": "Platzierungszeit",
                    "help": "Wie lange jeder Spieler Zeit hat, seine Schiffe in Position zu bringen."
                },
                "gridSize": {
                    "title": "Rastergröße",
                    "help": "Wähle die Größe des Levels, in dem du spielen möchtest.",
                    "data": {
                        "random": "Zufällig",
                        "7x7": "7x7",
                        "11x11": "11x11",
                        "15x15": "15x15"
                    }
                },
                "level": {
                    "title": "Karte",
                    "help": "Wähle die Karte aus, auf der du spielen möchtest.",
                    "data": {
                        "random": "Zufällig",
                        "peninsula": "Halbinsel",
                        "archipelago": "Inselgruppe",
                        "canal": "Kanal",
                        "atoll": "Atoll",
                        "bay": "Bucht",
                        "bigIsland": "Große Insel",
                        "pier": "Steg",
                        "littleIsland": "Kleine Insel",
                        "keys": "Die Schlüssel",
                        "lagoon": "Lagune",
                        "ocean": "Ozean"
                    }
                },
                "levelOrientation": {
                    "title": "Ausrichtung",
                    "help": "Wähle die Ausrichtung aus, in der das Level angezeigt wird.",
                    "data": {
                        "random": "Zufällig",
                        "NORTH": "Norden",
                        "EAST": "Osten",
                        "SOUTH": "Süden",
                        "WEST": "Westen"
                    }
                },
                "shipSpacing": {
                    "title": "Schiffsabstand",
                    "help": "Wenn aktiviert, müssen Schiffe mindestens ein Feld Abstand voneinander haben und dürfen sich nicht direkt berühren."
                },
                "shipReveal": {
                    "title": "Schiffsenthüllung",
                    "help": "Wenn aktiviert, siehst du das Schiff, wenn du es versenkt hast. Wenn deaktiviert, wird nur ein Zähler mit den verbleibenden Schiffen angezeigt."
                },
                "hitAfterHit": {
                    "title": "Treffer um Treffer",
                    "help": "Wenn's aktiviert ist, kannst du nach dem Treffer auf ein Schiff nochmal feuern. Wenn's deaktiviert ist, hast du nur einen Schuss pro Runde."
                }
            },
            "presets": {},
            "help": {}
        },
        "SUPER_TIC_TAC_TOE": {
            "name": "Super Tic-Tac-Toe",
            "title": "Super Tic Tac Toe Online | Kostenlos mit Freunden zocken",
            "description": "Spiele Super Tic Tac Toe kostenlos online, ohne Registrierung. Fordere Freunde, Fremde oder Bots in spannenden Multiplayer-Matches heraus!",
            "options": {
                "winFallback": {
                    "title": "Gewinn Rückfall",
                    "help": "Im Falle eines Unentschiedens gewinnt der Spieler mit mehr gewonnenen Feldern."
                },
                "gridCascade": {
                    "title": "Gitter Kaskade",
                    "help": "Wenn ein Spieler ein kleines Spielfeld gewinnt, werden alle anderen unvollständigen Spielfelder auf dem Brett sofort gelöscht."
                }
            },
            "presets": {
                "longHaul": {
                    "title": "Langer Haul",
                    "description": [
                        "Kaskadierende Gitter"
                    ]
                }
            },
            "help": {
                "objective": {
                    "title": "Das Ziel verstehen",
                    "description": [
                        "Das Ziel ist es zu gewinnen, indem du drei deiner Symbole (X oder O) in einer Linie (horizontal, diagonal oder vertikal) auf dem größeren 3x3 Gitter hast.",
                        "Die Spieler wechseln sich ab und platzieren ihre Symbole in kleineren 3x3 Gittern."
                    ]
                },
                "twist": {
                    "title": "Der Twist",
                    "description": [
                        "Dein Zug bestimmt, in welchem kleineren Raster dein Gegner als nächstes spielen muss, was auch hervorgehoben wird, wenn du über jede Rasterzelle fährst."
                    ]
                },
                "win": {
                    "title": "Gewinnen",
                    "description": [
                        "Der erste, der drei seiner Symbole in einer Linie auf dem größeren Raster hat, gewinnt. Bei einem Unentschieden gewinnt derjenige, der mehr kleinere Raster gewonnen hat."
                    ]
                }
            }
        },
        "CRIBBAGE": {
            "name": "Cribbage",
            "title": "Cribbage online kostenlos spielen | Klassisches Kartenspiel",
            "description": "Spiele klassisches Cribbage kostenlos online ohne Anmeldung! Tritt gegen Freunde, Fremde oder Bots in spannenden Brettmatches an und lerne die Regeln.",
            "options": {
                "summaryEnabled": {
                    "title": "Rundenübersicht",
                    "help": "Zeigt eine Punkteübersicht für alle Spieler mit einer Aufschlüsselung aller Punkte."
                },
                "summaryTime": {
                    "title": "Zusammenfassungszeit",
                    "help": "Wie lange die Punkteübersicht angezeigt werden sollte, bevor es weitergeht. Spieler können auch abstimmen, um die Rundenzusammenfassung früher zu überspringen."
                },
                "playTime": {
                    "title": "Spielzeit",
                    "help": "Wie lange jeder Spieler Zeit hat, eine Karte aus seiner Hand auszuwählen und ins laufende Spiel einzubringen."
                },
                "cribTime": {
                    "title": "Crib-Zeit",
                    "help": "Wie lange jeder Spieler Zeit hat zu entscheiden, welche Karten er in den Crib legt."
                },
                "starterCardTime": {
                    "title": "Startkarten-Zeit",
                    "help": "Wie lange der ausgewählte Spieler Zeit hat, die Startkarte aus dem Stapel zu ziehen. Die Startkarte wird als fünfte Karte verwendet, wenn es um die Wertung aller Hände und des Cribs geht."
                },
                "revealSpeed": {
                    "title": "Enthüllungsgeschwindigkeit",
                    "help": "Wie schnell die Punktevergabe am Ende einer Runde abgespielt wird."
                },
                "dealerExtraCard": {
                    "title": "Zusätzliche Karte des Dealers",
                    "help": "Wenn diese Option in 3-Spieler-Partien aktiviert ist, erhält der Geber eine zusätzliche Crib-Karte. Ist sie deaktiviert, wandert die vierte Karte automatisch in den Crib."
                },
                "winCondition": {
                    "data": {
                        "FIRST": "Als Erster <b>0</b> Punkte erreichen | Als Erster <b>1</b> Punkt erreichen | Als Erster <b>{count}</b> Punkte erreichen",
                        "HIGHEST_AFTER": "Die meisten Punkte, nachdem <b>0</b> Punkte erreicht wurden | Die meisten Punkte, nachdem <b>1</b> Punkt erreicht wurde | Die meisten Punkte, nachdem <b>{count}</b> Punkte erreicht wurden"
                    }
                }
            },
            "presets": {
                "blitz": {
                    "title": "Blitz",
                    "description": [
                        "Erster bis 31 Punkte",
                        "Reduzierte Zeiten"
                    ]
                }
            },
            "help": {
                "objective": {
                    "title": "Das Ziel verstehen",
                    "description": [
                        "Das Ziel von Cribbage ist es, der erste Spieler zu sein, der die Zielpunktzahl erreicht, normalerweise 121 Punkte.",
                        "Das Spiel besteht aus drei einzigartigen Teilen, die immer wieder passieren, bis es einen Gewinner gibt."
                    ]
                },
                "deal": {
                    "title": "Der Deal",
                    "description": [
                        "Jeder Spieler bekommt 5 oder 6 Karten, je nachdem wie viele Spieler teilnehmen. Jeder Spieler muss 4 Karten auswählen, die er behalten möchte, und die übrigen in den \"Crib\" des Gebers legen.",
                        "Der Crib kann als zweite Hand betrachtet werden und verschafft dem Geber zusätzliche Punkte, wenn es ans Zählen geht."
                    ]
                },
                "play": {
                    "title": "Das Spiel",
                    "description": [
                        "Spieler ziehen abwechselnd eine Karte aus ihrer Hand und legen sie auf den Tisch. Die Summe der gespielten Karten wird während der Runde verfolgt und muss unter 31 bleiben.",
                        "Spieler können Punkte mit Sequenzen, Paaren und indem sie die Summe auf 15 bringen, verdienen. Klick auf den \"Punktesystem\" Knopf während des Spiels für einen vollständigen Überblick."
                    ]
                },
                "show": {
                    "title": "Die Show",
                    "description": [
                        "Nachdem alle Spieler während des Spiels ihre Hände geleert haben, werden die Punkte gezählt. Der Geber wird immer zuletzt gewertet und erhält außerdem Punkte für seinen Crib.",
                        "Spieler können Punkte für verschiedene Kombinationen verdienen. Klick im Spiel auf den Button \"Punktesystem\", um einen vollständigen Überblick zu bekommen."
                    ]
                }
            }
        },
        "WAR": {
            "name": "Krieg",
            "title": "Krieg Karten Spiel | Online spielen mit Freunden & Bots",
            "description": "Erlebe Krieg Karten Spiel online! Spiele kostenlos mit Freunden, Fremden oder Bots, ohne Konto. Einfach rein und Spaß haben. Stell dich dem Krieg!",
            "options": {
                "winCondition": {
                    "help": "Das Spiel endet früh, wenn nur noch ein Spieler mit allen Karten übrig ist.",
                    "data": {
                        "LAST_STANDING": "Wenn ein Spieler alle Karten bekommt",
                        "HIGHEST_AFTER": "Die meisten Karten nach <b>0</b> Runden | Die meisten Karten nach <b>1</b> Runde | Die meisten Karten nach <b>{count}</b> Runden"
                    }
                },
                "warRequirement": {
                    "title": "Kriegsanforderung",
                    "help": "Bestimme, wie der Krieg ausgespielt werden sollte, wenn zwei oder mehr Spieler die gleiche Karte spielen.",
                    "data": {
                        "DEFAULT": "Leg <b>0</b> Karten hin | Leg <b>1</b> Karte hin | Leg <b>{count}</b> Karten hin",
                        "CARD_VALUE": "Leg Karten hin, die gleich dem Rang der ersten Karte sind"
                    }
                },
                "warCardCount": {
                    "title": "Kriegskarten Anzahl",
                    "help": "Lege eine festgelegte Anzahl von Karten fest, die ein Spieler im Krieg platzieren muss. Die letzte Karte ist die, die aufgedeckt wird."
                }
            },
            "presets": {
                "razboi": {
                    "title": "Krieg",
                    "description": [
                        "Lege Karten gleich dem Anfangskartenrang"
                    ]
                },
                "blitz": {
                    "title": "Blitz",
                    "description": [
                        "Halbes Deck",
                        "Auf 60 Runden begrenzt"
                    ]
                }
            },
            "help": {
                "objective": {
                    "title": "Das Ziel verstehen",
                    "description": [
                        "Das Spiel ist echt einfach. Die Karten werden gleichmäßig unter allen Spielern aufgeteilt. Jeder Spieler muss jede Runde eine Karte ausspielen. Die Karte mit der höchsten Punktzahl gewinnt und nimmt alle Karten.",
                        "Die Karte mit der höchsten Punktzahl ist ein Ass und die niedrigste Karte ist eine Zwei. Der Spieler, der am Ende alle Karten hat, gewinnt."
                    ]
                },
                "war": {
                    "title": "Krieg",
                    "description": [
                        "Ein Krieg beginnt, wenn zwei oder mehr Spieler die gleiche höchste Karte spielen. Alle Spieler müssen dann vier Karten ablegen, wobei die letzte Karte den Gewinner des Krieges bestimmt.",
                        "Die rumänische Război-Variante zwingt dich dazu, Karten in der Höhe des Ranges der Karte abzulegen, die den Krieg begonnen hat (z.B. würde ein König 13 Karten bedeuten)."
                    ]
                }
            }
        },
        "GIN_RUMMY": {
            "name": "Gin Rummy",
            "title": "Gin Rummy online spielen | Kostenlos & ohne Anmeldung zocken",
            "description": "Erlebe Gin Rummy online kostenlos! Spiele ohne Anmeldung gegen Freunde, fremde Spieler oder Bots und genieße spannende Kartenmatches.",
            "options": {
                "winAmount": {
                    "help": "Das Spiel endet, sobald ein Spieler diese Punktzahl erreicht. Aber das heißt nicht, dass man automatisch gewinnt, denn am Ende gibt's noch Bonuspunkte."
                },
                "knock": {
                    "title": "Klopf!",
                    "help": {
                        "enabled": "'Aktiviert' erlaubt Klopfen basierend auf dem festgelegten Klopfwert.",
                        "firstDiscardCard": "'Basierend auf der ersten abgeworfenen Karte' nutzt die erste abgeworfene Karte, um den Wert festzulegen; wenn ein Ass gezogen wird, musst du Gin machen.",
                        "disabled": "'Deaktiviert' erlaubt das Beenden einer Runde nur mit einem Gin."
                    },
                    "data": {
                        "firstDiscardCard": "Basierend auf der ersten abgeworfenen Karte"
                    }
                },
                "knockBasedOnFirstCard": {
                    "title": "Knock basierend auf erstem Abwurf",
                    "help": "Wenn's aktiviert ist, bestimmt die erste Karte im Ablagestapel die Knock-Schwelle. Die Spieler können nur klopfen, wenn ihr toter Holzwert gleich oder niedriger als der Wert dieser Karte ist."
                },
                "knockThreshold": {
                    "title": "Klopfgrenze",
                    "help": "Ein Spieler kann klopfen, wenn er dran ist und sein toter Holzwert gleich oder kleiner als der festgelegte Grenzwert ist."
                },
                "ginPointAmount": {
                    "title": "Gin",
                    "help": "Die Punkte, die ein Spieler bekommt, wenn er Gin ruft, also wenn alle Karten in seiner Hand in einer Meld sind."
                },
                "bigGinPointAmount": {
                    "title": "Großer Gin",
                    "help": "Die Punkte, die ein Spieler bekommt, wenn er Big Gin ruft, also wenn alle Karten in seiner Hand plus die gezogene Karte in einer Meld sind und kein totes Holz übrig bleibt."
                },
                "undercutPointAmount": {
                    "title": "Undercut",
                    "help": "Ein Undercut passiert, wenn ein Spieler klopft, aber sein Gegner gleich viele oder weniger Punkte hat. In dem Fall kriegt der Gegner extra Punkte."
                },
                "firstBonusPointAmount": {
                    "title": "Bonus: Erster Sieg",
                    "help": "Am Ende des Spiels vergeben. Gibt dem Spieler, der als erster den 'Gewinnbetrag' erreicht hat, einen Bonus."
                },
                "roundBonusPointAmount": {
                    "title": "Bonus: Runde",
                    "help": "Am Ende des Spiels vergeben. Gibt jedem Spieler diese Anzahl an Punkten für jede Runde, die sie gewonnen haben, ohne Unentschieden."
                },
                "shutoutBonusPointAmount": {
                    "title": "Bonus: Auszeit",
                    "help": "Am Ende des Spiels vergeben. Gibt dem Gewinner einen zusätzlichen Bonus von dieser Punktzahl, wenn er jede Runde gewonnen hat."
                }
            },
            "presets": {
                "straightGin": {
                    "title": "Pur Gin",
                    "description": [
                        "Kein Klopfen",
                        "Kein Bonus"
                    ]
                },
                "oklahomaGin": {
                    "title": "Oklahoma Gin",
                    "description": [
                        "Knock-Wert basierend auf dem ersten Abwurf"
                    ]
                }
            },
            "help": {
                "rounds": {
                    "title": "Runden",
                    "description": [
                        "Das Spiel besteht aus mehreren Runden. In jeder Runde kriegen die Spieler 10 Karten, und eine Karte liegt offen im Stapel. Die Spieler können entscheiden, ob sie passen oder die oberste Karte vom Stapel nehmen wollen.",
                        "Die Züge wechseln sich ab, und wenn du dran bist, kannst du eine Karte vom Stapel oder vom Deck nehmen. Danach musst du eine Karte wieder in den Stapel zurücklegen."
                    ]
                },
                "deadwood": {
                    "title": "Deadwood",
                    "description": [
                        "Deadwood sind Karten, die nicht zu irgendwelchen Meldungen gehören. Der Wert von Deadwood wird berechnet, indem man die Werte dieser Karten zusammenzählt (z.B. zwei Könige und eine fünf ergeben insgesamt 25).",
                        "Versuch, dein Deadwood so niedrig wie möglich zu halten, indem du Meldungen bildest und hochpreisige Karten, die nicht in Meldungen sind, abwirfst."
                    ]
                },
                "melds": {
                    "title": "Meldungen",
                    "description": [
                        "Meldungen kannst du bilden, indem du eine Reihe von drei oder mehr Karten derselben Farbe hast (z.B. 3Kreuz, 4Kreuz, 5Kreuz) oder drei oder mehr Karten mit dem gleichen Wert (z.B. 3Herz, 3Kreuz, 3Pik).",
                        "Meldungen werden automatisch in deiner Hand und im Interface hervorgehoben, also schau auf den Stapel—dein Gegner könnte die Karte abwerfen, die du brauchst!"
                    ]
                },
                "knock": {
                    "title": "Klopf, klopf!",
                    "description": [
                        "Du kannst klopfen, wenn dein Deadwood weniger als 10 ist. Wenn du klopfst, werden alle Karten aufgedeckt und du siehst das Deadwood deines Gegners. Wenn dein Deadwood höher ist, gewinnt dein Gegner die Runde mit einem Bonus.",
                        "Die Punkte für ein Klopfen sind einfach: Zieh dein Deadwood von dem deines Gegners ab. Zum Beispiel, wenn dein Deadwood 5 ist und das deines Gegners 25, bekommst du 20 Punkte."
                    ]
                },
                "gin": {
                    "title": "Gin und Big Gin",
                    "description": [
                        "Wenn dein Deadwood 0 ist oder 0 werden kann, nachdem du deine letzte Deadwood-Karte abgelegt hast, hast du einen Gin. Das sichert dir den Sieg und gibt dir einen Bonus plus die Deadwood-Differenz.",
                        "Ein Big Gin ist noch besser: Wenn deine ganze Hand, plus die Karte, die du gerade gezogen hast, Meldungen bildet, bekommst du einen größeren Bonus. Ruf immer einen Big Gin, sobald du ihn hast!"
                    ]
                },
                "goal": {
                    "title": "Ziel",
                    "description": [
                        "Das Ziel ist, so viele Runden wie möglich zu gewinnen und als Erster 100 Punkte zu erreichen. Dann ist das Spiel vorbei und die Endpunkte werden angezeigt, inklusive Bonuspunkte.",
                        "Standardmäßig bekommst du für jede gewonnene Runde 25 Extra-Punkte und nochmal 100 Punkte, wenn du als Erster die 100 Punkte knackst."
                    ]
                }
            }
        },
        "AI_ASSASSIN": {
            "name": "AI Attentäter",
            "title": "KI-Attentäter | Kostenloses KI-Prompt-Spiel | Multiplayer online",
            "description": "KI-Attentäter: Entkomme oder eliminiere kostenlos im KI-Prompt-Spiel! Spiele online Multiplayer mit Freunden oder KI-Gegnern ohne Anmeldung.",
            "options": {},
            "presets": {},
            "help": {}
        },
        "ROCK_PAPER_SCISSORS": {
            "name": "Schere Stein Papier",
            "title": "Schere Stein Papier Online | Spiel mit Freunden | Kostenlos RPS",
            "description": "Spiel kostenlos Schere Stein Papier online mit Freunden oder Fremden, ohne Anmeldung. Mehrspieler-Option bis 4 Spieler & Bots. Viel Spaß beim Spielen!",
            "options": {
                "result": {
                    "data": {
                        "rock": "Stein schlägt Schere",
                        "paper": "Papier schlägt Stein",
                        "scissors": "Schere schlägt Papier"
                    }
                },
                "winCondition": {
                    "data": {
                        "LAST_STANDING": "Letzte/r Überlebende (<b>0</b> Leben) | Letzte/r Überlebende (<b>1</b> Leben) | Letzte/r Überlebende (<b>{count}</b> Leben)",
                        "FIRST": "Als erstes <b>0</b> Punkte bekommen | Als erstes <b>1</b> Punkt bekommen | Als erstes <b>{count}</b> Punkte bekommen",
                        "HIGHEST_AFTER": "Die meisten Punkte nach <b>0</b> Runden | Die meisten Punkte nach <b>1</b> Runde | Die meisten Punkte nach <b>{count}</b> Runden"
                    }
                }
            },
            "presets": {
                "default": {
                    "title": "Rennen",
                    "description": [
                        "Erster, der 5 Punkte hat"
                    ]
                },
                "survival": {
                    "title": "Überleben",
                    "description": [
                        "5 Leben",
                        "Für jede verlorene Runde ein Leben verlieren",
                        "Der letzte Spieler, der noch steht, gewinnt"
                    ]
                },
                "bestOfSeries": {
                    "title": "Best of Serie",
                    "description": [
                        "Der Spieler mit den meisten Punkten nach 5 Runden gewinnt."
                    ]
                }
            },
            "help": {
                "rules": {
                    "title": "Regeln",
                    "description": [
                        "Schere Stein Papier ist easy: wähl Stein, Papier oder Schere. Stein schlägt Schere, Papier schlägt Stein und Schere schlägt Papier.",
                        "In jeder Runde, versuch vorherzusagen, was dein Gegner wählt und reagier entsprechend!"
                    ]
                },
                "group": {
                    "title": "Gruppe",
                    "description": [
                        "Spiel mit bis zu 4 Leuten! Nur einer kann jede Runde gewinnen. Wenn du früh rausfliegst, spielen die anderen weiter, bis ein Gewinner feststeht.",
                        "Im Überlebensmodus hat jeder Spieler eine bestimmte Anzahl an Leben. Sei der letzte Spieler, der übrig bleibt, um zu gewinnen!"
                    ]
                },
                "bots": {
                    "title": "Bots",
                    "description": [
                        "Spiel gegen Bots! Die zocken nach einer zufälligen Strategie, also wenn du das rauskriegst, kannst du die immer besiegen!"
                    ]
                }
            }
        },
        "NUMBER_SHOWDOWN": {
            "name": "Zahlen-Duell",
            "title": null,
            "description": null,
            "options": {
                "winAmount": {
                    "help": "Das Spiel endet, sobald ein Spieler diese Punktzahl erreicht hat."
                },
                "mode": {
                    "title": "Modus",
                    "help": "Ein anderer Spielmodus wird beeinflussen, wie Punkte vergeben werden und wie das Spiel gespielt wird.",
                    "data": {
                        "SINGLE_HIDER": "Einzelner Verstecker",
                        "HIDE_AND_SEEK": "Verstecken spielen",
                        "LAST_STANDING": "Letzter Überlebender"
                    }
                },
                "field": {
                    "title": "Feld",
                    "help": "Bestimmt, wie viele Zahlen auf dem Spielfeld angezeigt werden."
                },
                "revealSpeed": {
                    "title": "Enthüllungsgeschwindigkeit",
                    "help": "Die Geschwindigkeit, mit der die Runde gestartet wird, sobald alle bereit sind."
                },
                "multiplier": {
                    "title": "Multiplikatoren",
                    "help": "Multiplikatoren können gleichzeitig auf einer oder mehreren Zahlen erscheinen. Wenn ein Verstecker eine Zahl mit einem Multiplikator wählt, multipliziert er seine Punkte. Aber da alle die Multiplikatoren sehen können, ist das riskant und erhöht die Chancen, gefunden zu werden.",
                    "data": {
                        "off": "Ausgeschaltet",
                        "uncommon": "Ungewöhnlich",
                        "common": "Gewöhnlich",
                        "veryCommon": "Sehr gewöhnlich"
                    }
                },
                "dynamicScoring": {
                    "title": "Dynamische Punktevergabe",
                    "help": {
                        "introduction": "Vergib Punkte je nach Erfolgschance. Wenn ein Sucher zum Beispiel einen Verstecker früh im Spiel findet, gibt's mehr Punkte. Wenn ein Verstecker es schafft, sich bis zum Schluss zu verstecken, kriegt er auch mehr Punkte.",
                        "calculation": "Wenn's aktiviert ist, werden die Punkte automatisch basierend auf den festgelegten Min. und Max. Punkten berechnet."
                    }
                },
                "pointsFind": {
                    "title": "Hider finden",
                    "help": "Für einen Sucher, der einen Verstecker gefunden hat."
                },
                "minPointsFind": {
                    "title": "Min. Versteckten finden"
                },
                "maxPointsFind": {
                    "title": "Max. Einen Verstecker finden"
                },
                "pointsHideRound": {
                    "title": "Versteckt pro Runde",
                    "help": "Wird einem Verstecker für jede Runde verliehen, in der er versteckt bleibt."
                },
                "minPointsHideRound": {
                    "title": "Min. Versteckte pro Runde"
                },
                "maxPointsHideRound": {
                    "title": "Max. Versteckte pro Runde"
                },
                "pointsLastAlive": {
                    "title": "Letzter Überlebender",
                    "help": "Wird dem letzten Spieler gegeben, der im Spiel bleibt, wenn alle anderen raus sind."
                },
                "minPointsLastAlive": {
                    "title": "Min. Letzte Überlebende"
                },
                "maxPointsLastAlive": {
                    "title": "Max. Letzter Überlebender"
                }
            },
            "presets": {},
            "help": {}
        },
        "TRIVIA": {
            "name": null,
            "title": null,
            "description": null,
            "options": {
                "consensus": {
                    "title": null,
                    "help": null
                },
                "lockAnswer": {
                    "title": null,
                    "help": null
                },
                "eliminationChallenge": {
                    "title": null,
                    "help": null
                }
            },
            "presets": {
                "versus": {
                    "title": null,
                    "description": [
                        null,
                        null
                    ]
                },
                "hardcoreVersus": {
                    "title": null,
                    "description": [
                        null,
                        null,
                        null
                    ]
                },
                "coop": {
                    "title": null,
                    "description": [
                        null,
                        null
                    ]
                },
                "teams": {
                    "title": null,
                    "description": [
                        null,
                        null
                    ]
                }
            },
            "help": {}
        }
    },
    "chat": {
<<<<<<< HEAD
        "affirmative": "Okay.",
        "thanks": "Danke!",
        "sorry": "Sorry!",
        "goodLuck": "Viel Glück!",
        "brb": "Ich bin gleich zurück!",
        "go": "Ich muss los.",
        "glhf": "glhf",
        "gg": "gg",
        "readyCheck": "Alle bereit?",
        "changeSettings": "Einstellungen ändern!",
        "ready": "Bereit!",
        "wait": "Warten, bitte!",
        "letsGo": "Los geht's!",
        "greeting": "Hallo!",
        "how": "Wie!?",
        "closeOne": "Fast!",
        "niceOne": "Gut gemacht!",
        "remindMove": "Du bist dran!",
        "wow": "Wow!",
        "oops": "Ups!",
        "no": "Neiiiin!",
        "ohNo": "Oh nein!",
        "wellPlayed": "Gut gespielt!",
        "rematch": "Noch mal!",
        "fun": "Das hat Spaß gemacht!",
        "bye": "Tschüss!",
        "shortYes": null,
        "shortNo": null
=======
        "EMOJI": {
            "love": "❤️",
            "luck": "🍀",
            "fire": "🔥",
            "celebration": "🎉",
            "thumbsUp": "👍",
            "mindBlowing": "🤯",
            "thinking": "🤔",
            "clap": "👏",
            "cry": "😭",
            "cool": "😎"
        },
        "UNIVERSAL": {
            "leftTheGame": "hat das Spiel verlassen",
            "affirmative": "Okay.",
            "thanks": "Danke!",
            "sorry": "Sorry!",
            "goodLuck": "Viel Glück!",
            "brb": "Ich bin gleich zurück!",
            "go": "Ich muss los.",
            "glhf": "glhf",
            "gg": "gg"
        },
        "PRE_GAME": {
            "readyCheck": "Alle bereit?",
            "changeSettings": "Einstellungen ändern!",
            "ready": "Bereit!",
            "wait": "Warten, bitte!",
            "go": "Los geht's!",
            "greeting": "Hallo! 👋"
        },
        "GAME": {
            "how": "Wie!?",
            "closeOne": "Fast!",
            "niceOne": "Gut gemacht!",
            "remindMove": "Du bist dran!",
            "wow": "Wow!",
            "oops": "Ups!",
            "no": "Neiiiin!",
            "ohNo": "Oh nein!"
        },
        "POST_GAME": {
            "closeOne": "Fast!",
            "wellPlayed": "Gut gespielt!",
            "rematch": "Nochmal!",
            "fun": "Das hat Spaß gemacht!",
            "bye": "Tschüss!"
        }
>>>>>>> cf935908
    },
    "header": {
        "message": {
            "lobby": "Lobby",
            "finished": "Spiel vorbei",
            "tied": "Spiel unentschieden",
            "finishedRematch": "Revanche beginnt bald",
            "placingShips": "Schiffe platzieren",
            "firing": "%{name} feuert",
            "firingSelf": "Du feuerst",
            "inProgress": "Spiel im Gange",
            "staleMoves": "Spiel vorbei — %{staleCount} Züge ohne Schlagen",
            "forfeit": "Spiel vorbei — Gegner hat aufgegeben",
            "inactive": "Spiel beendet wegen Inaktivität",
            "pickActionCard": "Aktionskarte auswählen",
            "pickCardSelection": "Kartenauswahl treffen",
            "handDump": "Abwerfrunde",
            "handPreview": "Blattvorschau",
            "countingScores": "Punkte zählen...",
            "voting": "Abstimmung",
            "voteResults": "Abstimmungsergebnisse",
            "flippingField": "Umkehrung des Spielfelds",
            "removingRow": "Reihe entfernen",
            "yourTurn": "Dein Zug %{extra}",
            "nameTurn": "%{name}'s Zug",
            "tieEndedRound": "Runde ist unentschieden ausgegangen",
            "youEndedRound": "Du hast die Runde beendet",
            "nameEndedRound": "%{name} hat die Runde beendet",
            "youWonRound": "Du hast die Runde gewonnen",
            "nameWonRound": "%{name} hat die Runde gewonnen",
            "yourTurnBreaking": "Du brichst %{extra}",
            "nameTurnBreaking": "%{name} bricht",
            "roundSummary": "Rundenübersicht",
            "roundCount": "Runde %{current} von %{total}",
            "roundCurrent": "Runde %{current}",
            "startingNewRound": "Neue Runde startet...",
            "questionCount": null,
            "questionCurrent": null,
            "war": "Krieg!",
            "outcome": "Ergebnis",
            "input": "Warte auf deine Eingabe",
            "waitingForAI": "Warte auf die KI...",
            "dealingCards": "Karten werden ausgeteilt...",
            "youPickStarterCard": "Du musst die Startkarte auswählen",
            "namePickStarterCard": "%{name} muss die Startkarte auswählen",
            "yourCrib": "Dein Crib",
            "nameCrib": "%{name}s Crib"
        },
        "description": {
            "waitingForPlayers": "Warte auf Spieler",
            "startCountdown": "Spiel startet in %{text}...",
            "rematchStartCountdown": "Revanche startet in %{text}...",
            "remainingTimeCountdown": "%{clock} verbleibend...",
            "nextRoundCountdown": "Nächste Runde in %{text}...",
            "youWon": "Du hast gewonnen",
            "nameWon": "%{name} hat gewonnen"
        }
    },
    "placeholder": {
        "cardSetId": "Ausfüllen des Kartensets ID...",
        "cardContent": "Karteninhalt ausfüllen...",
        "cardSetName": "Name des Kartensets eingeben...",
        "matchId": "Spiel ID oder URL...",
        "message": "Nachricht...",
        "username": "Benutzername",
        "password": "Passwort",
        "textarea": "Tippe hier..."
    },
    "language": {
        "nl-NL": "Niederländisch",
        "en-US": "Englisch (US)",
        "en-GB": "Englisch (UK)",
        "fr-FR": "Französisch",
        "de-DE": "Deutsch",
        "it-IT": "Italienisch",
        "pl-PL": "Polnisch",
        "pt-BR": "Portugiesisch (BR)",
        "es-ES": "Spanisch (EU)",
        "es-MX": "Spanisch (MX)",
        "sv-SE": "Schwedisch",
        "da-DK": "Dänisch",
        "fi-FI": "Finnisch",
        "nb-NO": "Norwegisch",
        "yi-YI": "Jiddisch",
        "ar-SA": "Arabisch",
        "hi-IN": "Hindi",
        "id-ID": "Indonesisch",
        "uk-UA": "Ukrainisch",
        "ru-RU": "Russisch",
        "zh-CN": "Vereinfachtes Chinesisch",
        "zh-TW": "Traditionelles Chinesisch",
        "ja-JP": "Japanisch",
        "ko-KR": "Koreanisch",
        "tr-TR": "Türkisch"
    },
    "status": {
        "reconnecting": "Versuche, wieder zu verbinden...",
        "exploreAllGames": "Alle Spiele erkunden",
        "playingAgainstBots": "Spiel gegen Bots",
        "playingAgainstPlayers": "Spiel gegen Spieler",
        "matchesWaiting": "<b>0</b> offene Spiele | <b>1</b> offenes Spiel | <b>{count}</b> offene Spiele",
        "playingGame": "<b>{count}</b> spielen dieses Spiel",
        "online": "<b>{count}</b> online",
        "connection": "Verbindung",
        "ping": "Ping",
        "timeOffset": "Latenz",
        "version": "Version",
        "userId": "Benutzer ID",
        "notice": "Hinweis"
    },
    "category": {
        "misc": "Diverses",
        "yacht": "Kniffel",
        "bonus": "Bonus",
        "field": "Spielfeld",
        "dump": "Ablegen",
        "bomb": "Bombe",
        "filter": "Filter",
        "times": "Mal",
        "round": "Runde",
        "flip": "Tauschen",
        "default": "Standard",
        "fallback": "Rückfallbedingungen",
        "take": "Schlagen",
        "tetris": "Tetris",
        "basic": "Basic",
        "language": "Sprache",
        "rules": "Regeln",
        "points": "Punkte",
        "fouls": "Antwort auf Foul"
    },
    "month": {
        "short": {
            "0": "Jan",
            "1": "Feb",
            "2": "Mär",
            "3": "Apr",
            "4": "Mai",
            "5": "Jun",
            "6": "Jul",
            "7": "Aug",
            "8": "Sep",
            "9": "Okt",
            "10": "Nov",
            "11": "Dez"
        }
    },
    "time": {
        "daysShort": "{count}T",
        "hoursShort": "{count}Std",
        "minutesShort": "{count}Min",
        "years": "0 Jahre | 1 Jahr | {count} Jahre",
        "months": "0 Monate | 1 Monat | {count} Monate",
        "days": "0 Tage | 1 Tag | {count} Tage",
        "hours": "0 Stunden | 1 Stunde | {count} Stunden",
        "minutes": "0 Minuten | 1 Minute | {count} Minuten",
        "seconds": "0 Sekunden | 1 Sekunde | {count} Sekunden"
    },
    "perk": {
        "gradientPack": {
            "title": "Farbverlauf-Paket",
            "description": "Steigere dein Erlebnis! Hebe dich ab mit einer wunderschönen Farbpalette."
        },
        "maskedPack": {
            "title": "Masken-Paket",
            "description": "Verstecke deine Identität mit einer Vielzahl von Gegenständen."
        },
        "dapperPack": {
            "title": "Stil-Paket",
            "description": "Lebe das Detektivleben! Rüste deinen Charakter mit einem Detektivhut, einem Zylinder, einem stylischen Schnurrbart und sogar einem Monokel aus."
        },
        "militaryPack": {
            "title": "Militär-Paket",
            "description": "Mach dich bereit für Action! Zieh einen harten Helm und eine Baskenmütze an und tarne dich mit mehreren Tarnhintergründen."
        },
        "piratePack": {
            "title": "Piraten-Paket",
            "description": "Ahoi Kumpel! Verwandle deinen Charakter in einen Piraten mit Augenklappe, schiefen Zähnen und setze dem Ganzen mit einem Piratenhut die Krone auf."
        },
        "holidaysPack": {
            "title": "Weihnachts-Paket",
            "description": "Komm in Weihnachtsstimmung mit einer Auswahl an festlichen Hüten!"
        },
        "animalPack": {
            "title": "Tier-Paket",
            "description": "Sei süß und verspielt! Gib deinem Charakter Hasenohren, Katzenohren und niedliche Münder. Die Ohren passen sich der Hintergrundfarbe an, die du auswählst."
        },
        "halloweenPack": {
            "title": "Halloween Paket",
            "description": "Stürz dich in die gruselige Jahreszeit! Wähle aus schaurigen Skelett- und Zombieaugen, zusammen mit gespenstischen Mündern, um eine gruselige und lustige Atmosphäre im Spiel zu schaffen."
        },
        "americanFootballPack": {
            "title": "Football-Paket",
            "description": "Mach dich bereit für das große Spiel! Rüste deinen Charakter mit stylischen Football-Helmen in verschiedenen Farben aus."
        },
        "celebrationPack": {
            "title": "Feier-Paket",
            "description": "Partyzeit! Bring deinem Charakter Freude mit einer Sammlung von bunten Partyhüten in verschiedenen Farben."
        },
        "developer": {
            "title": "Entwickler"
        },
        "coinSmall": {
            "title": "Münztasche"
        },
        "coinMedium": {
            "title": "Münzversteck"
        },
        "coinLarge": {
            "title": "Münztresor"
        }
    },
    "title": {
        "rookie": "Neuling",
        "beginner": "Anfänger",
        "novice": "Einsteiger",
        "apprentice": "Lehrling",
        "competitor": "Wettkämpfer",
        "challenger": "Herausforderer",
        "strategist": "Stratege",
        "tactician": "Taktiker",
        "skilledPlayer": "Geschickter Spieler",
        "risingStar": "Aufsteigender Stern",
        "contender": "Anwärter",
        "crazyLarry": "Verrückter Larry",
        "acePlayer": "Ass-Spieler",
        "mastermind": "Mastermind",
        "eliteCompetitor": "Elite-Wettkämpfer",
        "grandStrategist": "Großstratege",
        "prodigy": "Wunderkind",
        "veteran": "Veteran",
        "allStar": "Allstar",
        "legendaryPlayer": "Legendärer Spieler",
        "supremeTactician": "Meistertaktiker",
        "whizkid": "Schlaukopf",
        "maestro": "Maestro",
        "tacticalGenius": "Taktisches Genie",
        "grandmaster": "Großmeister",
        "champion": "Champion",
        "virtuoso": "Virtuose",
        "superstar": "Superstar",
        "luminary": "Koryphäe",
        "grandDynamo": "Großes Kraftpaket",
        "strategicMastermind": "Strategisches Mastermind",
        "tacticalVirtuoso": "Taktischer Virtuose",
        "supremeChampion": "Oberchampion",
        "legendaryStrategist": "Legendärer Stratege",
        "masterOfGames": "Meister der Spiele"
    },
    "count": {
        "levelShort": "{count} LVL",
        "experienceShort": "{count} XP",
        "kills": "0 Kills | 1 Kill | {count} Kills",
        "deaths": "0 Tode | 1 Tod | {count} Tode",
        "lives": "0 Leben | 1 Leben | {count} Leben",
        "files": "0 Dateien | 1 Datei | {count} Dateien",
        "points": "0 Punkte | 1 Punkt | {count} Punkte",
        "pieces": "0 Spielsteine | 1 Spielstein | {count} Spielsteine",
        "wins": "0 Siege | 1 Sieg | {count} Siege",
        "cards": "0 Karten | 1 Karte | {count} Karten",
        "moves": "0 Züge | 1 Zug | {count} Züge",
        "tiles": "0 Fliesen | 1 Fliese | {count} Fliesen",
        "playing": "0 spielen | 1 spielt | {count} spielen",
        "players": "0 Spieler | 1 Spieler | {count} Spieler",
        "selectedCards": "Keine Karten ausgewählt | 1 Karte ausgewählt | {count} Karten ausgewählt",
        "matches": "0 Spiele | 1 Spiel | {count} Spiele",
        "matchesFound": "0 Spiele gefunden | 1 Spiel gefunden | {count} Spiele gefunden",
        "matchesWaiting": "0 Spiele warten | 1 Spiel wartet | {count} Spiele warten",
        "needMorePlayers": "Benötigt noch 0 Spieler | Benötigt noch 1 Spieler | Benötigt noch {count} Spieler",
        "playAgainstBots": "Spiele gegen Bots | Spiele gegen einen Bot | Spiele gegen Bots",
        "playRandomOpponents": "Spiele gegen zufällige Gegner",
        "turnsToFlip": "Züge bis zum Umdrehen | Zug bis zum Umdrehen | Züge bis zum Umdrehen",
        "increment": "0er Erhöhungen | 1er Erhöhungen | {count}er Erhöhungen",
        "remaining": "Keine mehr übrig | 1 übrig | {count} übrig",
        "shipsRemaining": "0 Schiffe übrig | 1 Schiff übrig | {count} Schiffe übrig",
        "includesItems": "Beinhaltet {count} Artikel | Beinhaltet {count} Artikel | Beinhaltet {count} Artikel",
        "restartNotice": "Der Server startet in {count} Minuten neu. Beende bitte dein Spiel. | Der Server startet in {count} Minute neu. Beende bitte dein Spiel. | Der Server startet in {count} Minuten neu. Beende bitte dein Spiel."
    },
    "misc": {
        "questions": null,
        "teamAndQuestions": null,
        "questionPacks": null,
        "rock": "Stein",
        "paper": "Papier",
        "scissors": "Schere",
        "lobby": "Lobby",
        "inGame": "Im Spiel",
        "matchmakingSearch": "Suche nach einem Spiel",
        "matchmakingFound": "Beitritt zu einem Spiel...",
        "finished": "Fertig",
        "inSameLobby": "Im selben Lobby",
        "friends": "Freunde",
        "pending": "Ausstehend",
        "addFriend": "Freund hinzufügen",
        "removeFriend": "Freund entfernen",
        "rescindRequest": "Anfrage zurückziehen",
        "accept": "Akzeptieren",
        "reject": "Ablehnen",
        "newFriendRequest": "Neue Freundschaftsanfrage",
        "roundWinner": "Rundensieger",
        "sort": "Sortieren",
        "pass": "Passen",
        "permanent": "Dauerhaft",
        "total": "Gesamt",
        "judge": "Richter",
        "dealer": "Händler",
        "slow": "Langsam",
        "normal": "Normal",
        "fast": "Schnell",
        "fastest": "Schnellste",
        "starter": "Anfänger",
        "cards": "Karten",
        "type": "Typ",
        "iUnderstand": "Ich verstehe",
        "scoringSystem": "Punktesystem",
        "notEnoughData": "Nicht genug Daten",
        "averageWaitTime": "Durchschnittliche Wartezeit",
        "unknown": "Unbekannt",
        "none": "Keine",
        "seasonal": "Saisonal",
        "items": "Artikel",
        "purchaseCoins": "Münzen kaufen",
        "store": "Shop",
        "buyNow": "Jetzt kaufen",
        "expired": "Abgelaufen",
        "yourCoins": "Deine Münzen",
        "getCoins": "Münzen bekommen",
        "transactions": "Transaktionen",
        "userData": "Benutzerdaten",
        "price": "Preis",
        "roll": "Würfeln",
        "rollAgain": "Nochmal würfeln",
        "rolling": "Am Würfeln",
        "finalRoll": "Letzter Wurf",
        "remaining": "Übrig",
        "noRollsRemaining": "Keine Würfe mehr übrig",
        "congratulations": "Herzlichen Glückwunsch!",
        "privacy": "Datenschutz",
        "termsOfUse": "Nutzungsbedingungen",
        "summary": "Zusammenfassung",
        "versusPlayers": "Gegen Spieler",
        "versusBots": "Gegen Bots",
        "never": "Nie",
        "perks": "Vorteile",
        "beta": "Beta",
        "about": "Über",
        "public": "Öffentlich",
        "private": "Privat",
        "add": "Hinzufügen",
        "remove": "Entfernen",
        "feature": "Funktion",
        "visibility": "Sichtbarkeit",
        "tracking": "Verfolgen",
        "change": "Ändern",
        "yes": "Ja",
        "no": "Nein",
        "disabled": "Deaktiviert",
        "enabled": "Aktiviert",
        "excluded": "Ausgeschlossen",
        "included": "Eingeschlossen",
        "new": "Neu",
        "fixed": "Fixiert",
        "changed": "Verändert",
        "guest": "Gast",
        "submit": "Einreichen",
        "settings": "Einstellungen",
        "options": "Optionen",
        "localPlayers": "Lokale Spieler",
        "preset": "Voreinstellung",
        "custom": "Benutzerdefiniert",
        "you": "Du",
        "home": "Startseite",
        "bot": "Bot",
        "bots": "Bots",
        "vibration": "Vibration",
        "locked": "Gesperrt",
        "available": "Verfügbar",
        "owned": "Im Besitz",
        "unavailable": "Nicht verfügbar",
        "changeLog": "Change Log",
        "status": "Status",
        "information": "Information",
        "language": "Sprache",
        "toggle": "Umschalten",
        "login": "Anmelden",
        "loginToExistingAccount": "In mein Konto einloggen",
        "createMyAccount": "Mein Konto erstellen",
        "logout": "Abmelden",
        "hats": "Hüte",
        "eyes": "Augen",
        "mouths": "Münder",
        "backgrounds": "Hintergründe",
        "emailAddress": "E-Mail-Adresse",
        "emailAddressConfirmation": "E-Mail-Adresse wiederholen",
        "createAccount": "Konto erstellen",
        "logoutGlobally": "Alle Geräte abmelden",
        "unlinkMyAccount": "Mein Konto trennen",
        "deleteMyAccount": "Mein Konto löschen",
        "maintenance": "Wartung",
        "admin": "Admin",
        "nsfw": "NSFW",
        "specificCards": "Spezifische Karten",
        "matchId": "Spiel ID",
        "chat": "Chat",
        "sendMessage": null,
        "host": "Gastgeber",
        "player": "Spieler",
        "players": "Spieler",
        "loading": "Lade...",
        "percentage": "{percentage}%",
        "percentageDisabled": "{percentage}% (Deaktiviert)",
        "scrollBackDown": "Zurück scrollen",
        "yourInput": "Deine Eingabe",
        "pickYourself": "Wähle selbst",
        "highPing": "Dein Ping ist hoch (%{ping}ms)",
        "currentRoundCount": "Runde (%{current}/%{total})",
        "currentContinueCount": "Weiter (%{current}/%{total})",
        "currentSkipCount": "Überspringen (%{current}/%{total})",
        "currentReadyCount": "Bereit (%{current}/%{total})",
        "assignedTypeSelf": "Du bist %{type}",
        "assignedTypeSelfLocal": "Spieler (%{index}) ist %{type}",
        "broadcast": "Broadcast",
        "confirm": "Bestätigen",
        "notMeOption": "Das war nicht ich",
        "close": "Schließen",
        "edit": "Bearbeiten",
        "delete": "Löschen",
        "cancel": "Abbrechen",
        "reset": "Zurücksetzen",
        "start": "Start",
        "download": "Herunterladen",
        "share": "Teilen",
        "copy": "Kopieren",
        "view": "Anzeigen",
        "forfeit": "Aufgeben",
        "processFiles": "Dateien verarbeiten",
        "checkAgain": "Nochmal prüfen",
        "refreshWindow": "Fenster aktualisieren",
        "makeHost": "Zum Gastgeber machen",
        "kickUser": "Spieler entfernen",
        "changeEmail": "E-Mail ändern",
        "returnToMenu": "Zurück zum Menü",
        "returnToLobby": "Zurück zur Lobby",
        "playAsGuest": "Als Gast spielen",
        "largestTake": "Größter Schlag",
        "takes": "Schläge",
        "pieces": "Spielsteine",
        "words": "Wörter",
        "longestWord": "Längstes Wort",
        "length": "Länge",
        "bonus": "Bonus",
        "round": "Runde",
        "score": "Punktestand",
        "highestScore": "Höchste Punktzahl",
        "totalScore": "Gesamtpunktzahl",
        "finalScore": "Endpunktzahl",
        "flawlessGames": null,
        "hits": "Treffer",
        "hitRate": "Trefferquote",
        "rank": "Rang",
        "kills": "Kills",
        "assassin": "Attentäter",
        "target": "Ziel",
        "assassinations": "Attentate",
        "survivals": "Überlebenskämpfe",
        "games": "Spiele",
        "correctRatio": null,
        "winRatio": "Winnrate",
        "killDeathRatio": "K/D-Verhältnis",
        "lives": "Leben",
        "points": "Punkte",
        "wins": "Gewinnt",
        "grids": "Gitter",
        "pocketed": "Versenkt",
        "largestPocket": "Größte Tasche",
        "shots": "Schüsse",
        "deaths": "Tode",
        "fouls": "Fouls",
        "and": "und",
        "vs": "vs",
        "dismiss": "Ablehnen",
        "rename": "Umbenennen",
        "created": "Erstellt",
        "lastSeen": "Zuletzt gesehen",
        "thisDevice": "Dieses Gerät",
        "otherDevices": "Andere Geräte",
        "myAccount": "Mein Konto",
        "myDevices": "Meine Geräte",
        "myData": "Meine Daten",
        "redeemCode": "Code einlösen",
<<<<<<< HEAD
        "contact": "Kontakt",
        "leaderboard": "Leaderboard",
=======
        "leaderboard": "Rangliste",
>>>>>>> cf935908
        "elapsedTime": "%{time} vergangen",
        "startingInTime": "Startet in %{time}",
        "averageWaitTimeBlank": "Durchschnittliche Wartezeit %{value}",
        "averageBlank": "Durchschnittliche %{value}",
        "highestBlank": "Hoch. %{value}",
        "showBlank": "%{value} anzeigen",
        "hideBlank": "%{value} verbergen",
        "orBlank": "Oder %{value}",
        "saveBlank": "Speichern %{value}",
        "coinsBlank": "%{value} Münzen",
        "receivedBlank": "%{value} erhalten",
        "lessThanBlank": "Weniger als %{value}",
        "lastSeenBlankAgo": "Zuletzt gesehen vor %{value}",
        "lastSeenJustNow": "Zuletzt gerade eben gesehen",
        "blank": "%{value}",
        "byBlank": "Von %{value}",
        "sendVerification": "Bestätigung senden",
        "noThanks": "Nein danke",
        "ready": "Bereit",
        "imReady": "Ich bin bereit",
        "imNotReady": "Ich bin nicht bereit",
        "selectAll": "Alles auswählen",
        "deselectAll": "Alles deaktivieren",
        "customize": "Anpassen",
        "inviteFriends": "Freunde einladen",
        "activeFilters": "Aktive Filter",
        "minMax": "Min. %{min} | Max. %{max}",
        "madeBy": "Gemacht von %{name}",
        "selectedOfLimit": "%{current} von maximal %{total} ausgewählt",
        "helpLocalize": "Zur Verbesserung der Lokalisierung beitragen",
<<<<<<< HEAD
        "goAdFree": null,
        "discord": "Join unser Discord",
=======
        "discord": "Trete unserem Discordserver bei",
>>>>>>> cf935908
        "volume": "Lautstärke",
        "volumeInterface": "Interface-Lautstärke",
        "volumeEffects": "Effektlautstärke",
        "volumeMusic": "Musiklautstärke",
        "selectYourLanguage": "Sprache auswählen",
        "selectYourColor": "Farbe auswählen",
        "selectYourTeam": null,
        "latestChanges": "Letzte Änderungen",
        "noChangesDetected": "Keine Änderungen festgestellt",
        "newChanges": "Neue Änderungen",
        "saveChanges": "Änderungen speichern",
        "previousChanges": "Frühere Änderungen ansehen"
    },
    "card": {
        "empty": "Keine Karten",
        "total": "Karten gesamt",
        "view": "Karten ansehen",
        "melds": "Meldungen",
        "deadwood": "Deadwood",
        "editor": {
            "title": "Karteneditor",
            "name": "Name des Kartensets",
            "type": "Kartentyp",
            "content": "Karteninhalt",
            "contentUnderscore": "Nutze _ um ein Leerzeichen in Reaktionskarten zu markieren",
            "pick": "Karten auswählen",
            "create": "Karten erstellen",
            "deleted": "Erfolgreich gelöscht!",
            "edited": "Karte erfolgreich bearbeitet!",
            "created": "Neue Karte erfolgreich hinzugefügt!"
        },
        "type": {
            "black": "Aktion",
            "white": "Antwort"
        },
        "sets": {
            "title": "Kartensets",
            "contribute": "Diese Liste ergänzen",
            "create": "Kartenset erstellen",
            "browser": "Durchsuchen & Importieren von benutzerdefinierten Sets",
            "import": "Kartenset importieren",
            "importer": "Kartenset Importer",
            "namedTitle": "Kartenset \"%{title}\"",
            "custom": "Benutzerdefinierte Kartensets",
            "default": "Standard Kartensets",
            "noneFound": "Keine Sets gefunden",
            "noneSelected": "Keine Sets ausgewählt",
            "importById": "Importiere Kartensets nach ID (z. B. von Many Decks)",
            "notInOwnLibrary": "Fehlendes Set",
            "addToLibrary": "Zur Bibliothek hinzufügen",
            "entrySave": "Kartenset speichern",
            "entrySaved": "Gespeichert",
            "entryProcessing": "Verarbeitung",
            "info": {
                "importFinished": "Alle %{total} Kartensets wurden verarbeitet",
                "importProgress": "Verarbeite Kartenset %{current} von %{total}",
                "importFailed": "Kartenset \"%{name}\" konnte nicht verarbeitet werden",
                "emptyFolder": "Hier wurden noch keine Kartensets geteilt.",
                "emptyList": "Deine (importierten) benutzerdefinierten Kartensets werden hier angezeigt.",
                "emptyListNotHost": "Der Gastgeber hat keine Benutzerdefinierten Kartensets ausgewählt.",
                "noneSelected": "Der Gastgeber muss Kartensets auswählen.",
                "notInOwnLibrary": "Dieses benutzerdefinierte Kartenset wurde von einem anderen Benutzer hinzugefügt. Du kannst es zu deiner Bibliothek hinzufügen, um es in Zukunft wieder zu verwenden.",
                "csv": "Bitte beachte, dass CSV-Dateien nur begrenzt unterstützt werden und die resultierende Kartenmenge möglicherweise nicht einwandfrei ist. Für beste Ergebnisse verwende bitte die nativen .json-Dateien (wie beim Export).",
                "delete": "Das Löschen eines benutzerdefinierten Kartensets mit dem Namen \"%{name}\" kann nicht rückgängig gemacht werden. Lade den Satz zunächst lokal herunter, wenn du ihn später wiederherstellen möchtest.",
                "storage": "Benutzerdefinierte Kartensätze werden in deinem Browser gespeichert. Bewahre sie sicher auf, indem du eine heruntergeladene Kopie an einem anderen Ort speicherst.",
                "notHost": "Deine importierten Karten sind versteckt, weil du nicht der Gastgeber bist.",
                "sizeLimit": "Jede benutzerdefinierte Karte verbraucht Speicherplatz. Aus Performanzgründen kann ein Spiel nicht mehr als <b>%{size}</b> benutzerdefinierte Kartensets gleichzeitig nutzen.",
                "filterDisclaimer": "Bitte beachte, dass dieser Filter nur für offizielle Kartensets garantiert werden kann. Eigene Sets funktionieren möglicherweise nicht mit diesem Filter."
            }
        },
        "info": {
            "pickAction": "Wähle eine Aktionskarte für diese Runde",
            "judgePickingActionCard": "Richter %{name} wählt eine Aktionskarte aus",
            "waitForSelections": "Du bist der <b>Richter</b> in dieser Runde — warte, bis jeder seine Auswahl getroffen hat",
            "preview": "Nehem dir einen Moment um deine (neuen) Karten anzusehen",
            "dump": "Wähle Karten aus die du abwerfen möchtest",
            "noType": "Es gibt keine %{type} Karten",
            "delete": "Du bist dabei, Karte \"%{info}\" zu löschen.",
            "winningOptionSelf": "Du hast diese Runde gewonnen!",
            "winningOption": "%{name} hat diese Runde mit der Auswahl %{selection} gewonnen",
            "actionResponseCardCounter": "Aktions- und Antwortkartenzähler. Einige Sets verwenden die gleichen Karten; Duplikate werden automatisch entfernt. Nach <b>NSFW</b> oder <b>Spezifischen Karten</b> zu filtern verringert auch die Kartenanzahl.",
            "navigateSelf": "Selbst navigieren",
            "navigateFollowJudge": "Sehe was der Richter sieht"
        }
    },
    "match": {
        "create": "Spiel erstellen",
        "createPublic": "Öffentliches Spiel erstellen",
        "leave": "Spiel verlassen",
        "join": "Spiel beitreten",
        "joinById": "Match mit ID beitreten",
        "joinFriend": "Freund beitreten",
        "full": "Spiel ist voll",
        "rematch": "Revanche",
        "lobby": {
            "start": "Spiel starten",
            "cancelCountdown": "Countdown Abbrechen",
            "starting": "Spiel startet",
            "waiting": "Warte auf den Gastgeber, bis er das Spiel beginnt"
        },
        "browser": {
            "list": "Spiele durchsuchen",
            "available": "Verfügbare Spiele",
            "noneAvailable": "Keine Spiele verfügbar"
        },
        "opponentFilter": {
            "any": "Irgendein Level",
            "higherThanLvl5": "LVL 5 oder höher",
            "higherThanLvl25": "LVL 25 oder höher",
            "aroundMyLevel": "Ungefähr mein Level"
        },
        "matchmaking": {
            "searching": "Suche nach einem Match...",
            "settings": {
                "publicMatches": {
                    "title": "Öffentliche Spiele",
                    "description": "Wartezeit verkürzen.",
                    "tooltip": [
                        "Öffentliche Spiele werden von anderen Spielern erstellt. Diese Spiele können angepasste Einstellungen haben.",
                        "Du wirst automatisch zum Matchmaking zurückkehren, wenn du rausgeworfen wirst oder wenn der Gastgeber das Spiel verlässt."
                    ]
                },
                "games": {
                    "title": "Spiele",
                    "description": "Spiel das erste verfügbare Spiel",
                    "tooltip": [
                        "Wenn du mehrere Spiele einbeziehst, kann die Wartezeit verkürzt werden."
                    ]
                },
                "opponentFilter": {
                    "title": "Gegnerfilter",
                    "description": "Match basierend auf deinen Kriterien.",
                    "tooltip": [
                        "Strenge Filter können die Wartezeit verlängern, aber dafür bekommst du besser passende Matches."
                    ]
                }
            }
        },
        "info": {
            "hostLeftWhileMatchmaking": "Der Gastgeber hat das Spiel, in dem du warst, verlassen.",
            "kickedWhileMatchmaking": "Der Gastgeber des Spiels hat dich rausgeschmissen.",
            "privateWhileMatchmaking": "Der Gastgeber hat sein Spiel privat gemacht.",
            "makeHost": "Du bist dabei \"%{name}\" zum neuen Gastgeber zu machen.",
            "kickUser": "Du bist dabei \"%{name}\" aus diesem Spiel zu entfernen.",
            "noMatches": "Neue Spiele werden hier angezeigt",
            "rematch": "Möchtest du nochmal spielen?",
            "rematchWaiting": "Warte auf den anderen Spieler die Revanche zu akzeptieren...",
            "rematchRequest": "%{name} möchte eine Revanche",
            "joinById": "Du kannst einem privaten Spiel beitreten, indem du die vierstellige ID eingibst.",
            "public": "<b>Öffentlich: </b>Jeder kann beitreten.",
            "private": "<b>Privat: </b>Nur Spieler mit der URL oder der vierstelligen ID können beitreten.",
            "finishedSettings": "Ist die Bearbeitung der Spieleinstellungen abgeschlossen?",
            "leave": "Es kann sein, dass du nicht wieder einsteigen kannst, wenn du dich dafür entscheidest, zu gehen.",
            "leaveLast": "Da du die einzige Person im Spiel bist, wird das Spiel beendet, wenn du es verlässt.",
            "leaveAsHost": "Jemand anderes wird der neue Gastgeber, wenn du gehst."
        }
    },
    "info": {
        "roundEndTie": "Unentschieden!",
        "roundEndStalemate": "Patt!",
        "roundWin": "Du hast gewonnen!",
        "roundLost": "Du hast verloren!",
        "youLostThisRound": "Du hast diese Runde verloren.",
        "youAreOutOfLives": "Du hast keine Leben mehr",
        "playerIsEliminated": null,
        "youAreEliminated": null,
        "waitForRoundEnd": "Bitte warte, bis die Runde zu Ende ist.",
        "waitForWinner": "Bleib locker und warte, bis ein Gewinner feststeht!",
        "serverRestart": "Der Server wird jetzt neu gestartet. Schau in ein paar Minuten nochmal vorbei.",
        "clearOldListings": "Lösche alle 'Nicht verfügbar' Spiele.",
        "flawlessGame": null,
        "accountLinkSuggestion": "Du bist jetzt %{level}! Überlege dir, ein Konto zu erstellen, um deinen Fortschritt zu schützen.",
        "accountLinked": "Dieses Konto ist mit folgender E-Mail-Adresse verknüpft: %{email}.",
        "incompleteTranslationNotice": "Die Sprache, die du ausgewählt hast, ist ungefähr {percentage}% fertig. Fehlende Übersetzungen werden auf Englisch sein.",
        "betaNotice": "Dieses Spiel wird immer noch entwickelt. Bitte teile dein Feedback und Bugs auf unserem %{social}.",
        "clickForDetails": "Klicke für Details.",
        "howToPlay": "Lerne das Spiel zu spielen",
        "howToPlayShort": "Wie man spielt",
        "skipStepOverHalf": "Dieser Schritt kann auch übersprungen werden, wenn mehr als die Hälfte der Spieler dafür stimmt.",
        "skipStepAll": "Dieser Schritt kann auch übersprungen werden, wenn alle Spieler dafür stimmen.",
        "voteReduceTime": "Die verbleibende Zeit wird automatisch verkürzt, wenn alle abgestimmt haben.",
        "opponentMissedTurn": "Jetzt ist dein Zug, da dein Gegner die Zeit abgelaufen ist.",
        "localPlay": "Teile dasselbe Gerät mit mehreren Personen, indem du lokale Spieler hinzufügst.",
        "highPing": "Der Ping ist die Zeit, die du für die Kommunikation mit dem Server benötigst. Du siehst alles später als andere Spieler und könntest Ruckler und Verzögerungen erleben.",
        "hasBots": "Dieses Spiel kann gegen Bots gespielt werden.",
        "inactiveUser": "Der Benutzer ist nicht mit diesem Spiel verbunden.",
        "copiedToClipboard": "URL in die Zwischenablage kopiert!",
        "noMessages": "Keine Nachrichten",
        "sendFirstMessage": "Sei der erste, der eine Nachricht schreibt!",
        "voteSelf": "Du kannst nicht für dich abstimmen",
        "votePick": "Stimme für %{option} ab",
        "votePickChange": "Stimme auf %{option} ändern",
        "votePickSelected": "Du hast für %{option} abgestimmt",
        "inactiveOpponent": "Dein Gegner war inaktiv",
        "inactiveOpponents": "Alle Gegner waren Inaktiv",
        "waitForOpponent": "Warte auf deinen Gegner...",
        "waitForOpponents": "Warte auf deine Gegner....",
        "nameLeftTheGame": null,
        "selfNoPoints": "Du hast keine Punkte bekommen.",
        "nameNoPoints": "%{name} hat keine Punkte bekommen.",
        "gameMenu": "Möchtest du etwas anderes spielen?",
        "forfeit": "Wenn du das Spiel aufgibst, hast du verloren.",
        "nameForfeited": "%{name} hat aufgegeben und automatisch verloren.",
        "selfForfeited": "Du hast aufgegeben und automatisch verloren.",
        "unsavedChanges": "Du habst nicht gespeicherte Änderungen, die gelöscht werden, wenn du fortfährst.",
        "accountDeletion": "Wenn du dein Konto löschst, ist das endgültig und dein Profil, Fortschritt und Statistiken werden gelöscht.",
        "notMeWarning": "Wenn du fortfährst, wirst du abgemeldet und zu einer Seite weitergeleitet, auf der du dich auf allen Geräten abmelden kannst. Danach kannst du dich wie gewohnt wieder anmelden.",
        "matchesDisabled": "Du kannst gerade kein Spiel erstellen oder einem beitreten",
        "fileUpload": "Klicke zum Durchsuchen oder ziehe deine Datei(en) hierher",
        "fileUploadMore": "Weitere Dateien durch Ziehen oder Klicken hier hinzufügen",
        "gameJoin": "Trete Spiel %{title} bei",
        "gameHelp": "%{title} Hilfe",
        "areYouSure": "Bist du sicher?",
        "customizePreset": "Pass dieses Voreinstellung nach deinem Geschmack an.",
        "loginToPurchase": "Um einen Kauf zu tätigen, musst du dich zuerst einloggen oder ein Konto erstellen.",
        "seasonalItem": "Artikel in diesem Bereich sind nur ein paar Tage im Jahr verfügbar.",
        "cardInteractHint": "Klick auf eine Karte, um deine Auswahl zu treffen.",
        "gameInvite": "Lade ein zum Spiel",
        "keyboardShortcutCombination": null,
        "goAdFree": null,
        "awaitingPurchaseConfirmation": {
            "title": "Warten auf Kaufbestätigung",
            "description": "Das dauert normalerweise nur ein paar Sekunden. Je nach Zahlungsmethode kann es länger dauern. Du kannst diesen Bildschirm ruhig schließen."
        },
        "friend": {
            "noFriends": "Keine Freunde",
            "noAccount": "Melde dich an oder leg dir ein Konto zu, um Freunde zu finden!",
            "description": "Bleib in Kontakt! Sieh, welche Freunde online sind, was sie zocken und tritt ihren privaten Lobbys bei!",
            "removeDescription": "Du bist kurz davor, die Freundschaft mit \"%{name}\" zu beenden.",
            "inviteReceived": "%{name} hat dich eingeladen, %{game} zu zocken!",
            "inviteSent": "Die Spiel-Einladung wurde verschickt!"
        },
        "contact": "Zögere nicht, dich zu melden, wenn du Probleme hast, Vorschläge hast oder Fragen hast! Du kannst uns per E-Mail erreichen oder dem Bloob.io Discord beitreten.",
        "settings": {
            "redeemCode": {
                "title": "Code einlösen",
                "description": "Gib unten einen einzigartigen Code ein, um spezielle Gegenstände zu entsperren und dein Erscheinungsbild noch mehr anzupassen. Jeder Code kann nur einmal verwendet werden.",
                "unlinked": "Tut mir leid, du kannst keinen Code einlösen, bis du dein Konto mit einer E-Mail-Adresse verknüpft hast.",
                "success": "Du hast erfolgreich %{item} beansprucht!"
            },
            "experience": {
                "title": "Erfahrung",
                "description": "Am Ende eines Matches wird Erfahrung (XP) belohnt. Wenn man bestimmte XP-Schwellen erreicht, levelt man auf und kann neue Titel freischalten."
            },
            "statistics": {
                "title": "Statistiken",
                "description": "Statistiken werden pro Spiel und Match verfolgt. Sie können dir oder anderen Einblicke in deine Leistung geben."
            },
            "analytics": {
                "title": "Analytics",
                "description": "Bloob.io verfolgt anonym Analytics mit einem datenschutzfreundlichen, selbstgehosteten Matomo Analytics-Server. Deine Daten werden niemals mit anderen geteilt. Du kannst dich auch abmelden, wenn du möchtest.",
                "blocked": "Analytics sind nicht aktiv. Dein Browser oder Erweiterung könnten es blockiert haben.",
                "dnt": "Dein Browser hat die \"Do Not Track\"-Einstellung aktiviert. Wir respektieren deine Anfrage und verfolgen dich nicht."
            },
            "ads": {
                "title": "Werbung",
                "description": "Wir zeigen Werbung von Playwire. Die Werbung auf Bloob.io, egal ob ganz oder teilweise, wird von Playwire LLC verwaltet. Wenn du keine Werbung auf Bloob.io sehen willst, kannst du dir Coins im Shop kaufen und bist dann werbefrei. Das entfernt automatisch alle Ads für dein Konto.",
                "complaint": "Uns ist es bei Bloob.io wichtig, dass die Werbung, die du siehst, ethisch und nicht aufdringlich ist. Wenn dir Ads auffallen, die dein Spiel stören, melde dich bitte über den Bereich \"Über\".",
                "consent": "Klick hier, um deine Werbeeinwilligungs-Einstellungen zu aktualisieren",
                "exempt": "Werbung ist nicht aktiv. Dein Konto ist werbefrei. Danke für deine Unterstützung!",
                "blocked": "Die Werbung ist nicht aktiv. Dein Browser oder eine Erweiterung könnte das blockiert haben."
            },
            "serverData": {
                "title": "Server-Daten",
                "description": "Du kannst alle deine gespeicherten Daten auf Bloob.io unten sehen. Sensible Informationen wie E-Mail und Geheimschlüssel können aus Sicherheitsgründen versteckt sein."
            },
            "controlYourData": {
                "title": "Kontrolliere Deine Daten",
                "description": "Du hast immer die volle Kontrolle über deine Daten auf Bloob.io. Bloob.io kann anonym gespielt werden. Falls du deine Daten löschen möchtest, kannst du das hier tun. Wenn du ein Konto hast, musst du zuerst deine E-Mail trennen und dann hierher zurückkommen."
            },
            "localStorage": {
                "title": "Lokaler Speicher",
                "description": "Browserdaten (z.B. Sprache, Lautstärkeeinstellungen) werden in deinem Browser's 'localStorage' gespeichert, nicht auf unserem Server."
            },
            "myDevices": {
                "description": "Schau dir an und kontrolliere, auf welchen Geräten du angemeldet bist. Du kannst dein aktuelles Gerät auch umbenennen, falls du möchtest.",
                "noOtherDevices": "Es sind keine anderen Geräte angemeldet. Wusstest du, dass du mitten in einem Spiel zwischen Geräten wechseln kannst?",
                "unlinked": "Du hast dein Konto noch nicht mit einer E-Mail-Adresse verknüpft und kannst dein Konto nur auf diesem Gerät zugreifen."
            }
        },
        "authentication": {
            "login": {
                "title": "Einloggen",
                "description": "Achtung! Der aktuelle Nutzer, den du gerade verwendest, ${name}, der auf Level ${level} ist, ist noch nicht mit einem Konto verbunden. Wenn du dich mit einem bestehenden Konto einloggst, wird dieser Nutzer dauerhaft gelöscht. Vielleicht wolltest du stattdessen dein Konto erstellen?"
            },
            "setupThreshold": {
                "title": "Du bist früh dran %{name}!",
                "description": "Du musst mindestens %{level} sein, um ein Konto zu erstellen. Du bist schon %{percentage} auf dem Weg dahin!"
            },
            "setup": {
                "title": "Hallo, %{name}!",
                "description": "Erstelle ein Konto mit nur deiner E-Mail-Adresse, um deinen Fortschritt sicher und auf all deinen Geräten synchronisiert zu halten. Kein Passwort nötig!",
                "disclaimer": "Wir verwenden deine E-Mail-Adresse nur, um dein Konto zu verifizieren und dich einzuloggen. Entferne deine E-Mail-Adresse jederzeit."
            },
            "unlink": {
                "title": "E-Mail-Adresse entfernen",
                "description": "Du bist dabei, deine E-Mail-Adresse von deinem %{name}-Konto zu entfernen. Dein Fortschritt wird nicht mehr synchronisiert und du kannst nur noch auf deinen Benutzer auf diesem Gerät zugreifen."
            },
            "unlinkSuccess": {
                "title": "Deine E-Mail-Adresse wurde von deinem Konto entfernt.",
                "description": "Dieser Benutzer kann jetzt nur noch auf diesem Gerät zugegriffen werden."
            },
            "transferStart": {
                "title": "Aktualisiere deine E-Mail-Adresse",
                "description": "Um die mit %{name} verknüpfte E-Mail-Adresse zu ändern, überprüfe bitte die aktuelle E-Mail-Adresse unten. Sobald du sie bestätigt hast, kannst du die neue E-Mail-Adresse eingeben."
            },
            "transferConfirm": {
                "title": "Neue E-Mail-Adresse",
                "description": "Tolle Neuigkeiten %{name}! Deine aktuelle E-Mail-Adresse wurde erfolgreich bestätigt. Um den Prozess abzuschließen, gib bitte deine neue E-Mail-Adresse unten ein."
            },
            "transferSuccess": {
                "title": "E-Mail-Adresse geändert",
                "description": "Die mit deinem Konto verknüpfte E-Mail-Adresse wurde geändert. Aus Sicherheitsgründen wurdest du auf allen anderen Geräten abgemeldet und musst dich mit deiner neuen E-Mail-Adresse erneut anmelden."
            },
            "logout": {
                "title": "Abmelden",
                "description": "Da du ein Konto hast, wird dein Fortschritt gespeichert und du kannst dich mit deiner E-Mail-Adresse wieder einloggen, um ihn abzurufen."
            },
            "logoutGlobally": {
                "title": "Alle abmelden",
                "description": "Dies wird dein Konto auf allen Geräten einschließlich diesem hier abmelden."
            },
            "logoutSuccess": {
                "title": "Abgemeldet",
                "description": "Dein Konto wurde auf diesem Gerät ausgeloggt. Du kannst dich mit deiner E-Mail-Adresse wieder einloggen."
            },
            "relogin": {
                "title": "Willkommen zurück, %{name}!",
                "description": "Du wurdest ausgeloggt. Benutze deine E-Mail-Adresse, um wieder Zugang zu bekommen."
            },
            "loginCode": {
                "title": "Gib den Bestätigungscode ein."
            },
            "ready": {
                "title": "Alles klar, %{name}!",
                "description": "Dein Fortschritt ist jetzt gespeichert und synchronisiert!"
            },
            "loginNoAccount": "Melde dich unten mit deiner E-Mail-Adresse an, um auf diesem Gerät auf dein Konto zuzugreifen.",
            "logoutGloballyCompleted": "Dein Konto wurde von allen Geräten abgemeldet.",
            "verificationEmail": "Eine E-Mail mit einem Bestätigungscode wurde gesendet.",
            "noEmail": "Keine E-Mail? Überprüfe deinen Spam-Ordner und bestätige, dass diese E-Mail-Adresse mit deinem Konto verknüpft ist."
        },
        "connection": {
            "title": "Du kannst dich nicht mit dem Spielserver verbinden.",
            "header": {
                "processing": "Verbindung wird überprüft...",
                "clientOffline": "Überprüfe deine Verbindung",
                "serverOffline": "Server ist offline",
                "serverMaintenance": "Serverwartung",
                "unknown": "Kein Problem gefunden"
            },
            "content": {
                "clientOffline": "Du scheinst offline zu sein. Überprüfe deine Internetverbindung.",
                "serverMaintenance": "Der Spieleserver wird gerade gewartet, um dein Erlebnis zu verbessern. Schau bald wieder vorbei!",
                "serverOffline": "Der Spieleserver ist unerwartet offline. Guck mal auf die Statusseite für Updates. Wir arbeiten daran, alles wieder online zu kriegen!",
                "serverUnavailable": "Wir konnten den Serverstatus nicht überprüfen. Du kannst es auch manuell versuchen.",
                "clientRestrictedNetwork": "Sieht so aus, als wärst du in einem eingeschränkten Netzwerk (wie in der Schule oder bei der Arbeit), was deine Verbindung beeinflussen könnte. Versuch's mal mit einem VPN oder wechsel zu mobilen Daten.",
                "clientChangingNetwork": "Sieht so aus, als hättest du die Netzwerke gewechselt. Wir haben mindestens %{networkCount} Netzwerkwechsel festgestellt. Das kann passieren, wenn du mobile Daten umschaltest, VPN-Standorte wechselst oder zwischen WLAN-Netzwerken hin und her gehst. Um eine stabile Verbindung zu haben, bleib bitte bei einem einzigen Netzwerk.",
                "clientFrequentlyOffline": "Deine Verbindung scheint instabil zu sein. Wir haben festgestellt, dass dein Netzwerk mindestens %{offlineCount} Mal offline war. Versuch mal, deine mobilen Daten oder das VPN umzuschalten oder zu einem anderen Netzwerk zu wechseln.",
                "clientFrequentlyReconnected": "Deine Verbindung zum Server scheint instabil zu sein. Dein Ping liegt bei %{ping}ms und du hast %{reconnectedCount} Versuche, dich wieder zu verbinden. Wenn möglich, versuch mal, deine Netzwerkverbindung zu ändern, indem du mobile Daten oder das VPN ein- und ausschaltest.",
                "unknown": "Alles scheint in Ordnung zu sein, versuch mal, das Fenster zu aktualisieren. Siehst du diese Seite immer noch? Melde dich!"
            }
        },
        "cards": {
            "sortHandBy": "Hand sortieren nach",
            "cardRank": "Kartenwert",
            "cardSuit": "Kartenfarbe",
            "selfRanOut": "Du hast keine Karten mehr zum Spielen!",
            "nameRanOut": "%{name} hat keine Karten mehr zum Spielen!"
        },
        "war": {
            "title": "Krieg!",
            "selfWarNotIncluded": "Warte, bis der Krieg zwischen deinen Gegnern vorbei ist...",
            "selfWarPlaceCards": "Du bist in einem Krieg! Lege %{cards}.",
            "selfWarPlaceFinalCard": "Du bist in einem Krieg! Lege deine letzte Karte."
        },
        "cribbage": {
            "type": {
                "jackHeels": {
                    "title": "Zwei für seine Fersen"
                },
                "oneForHisNob": {
                    "title": "Eins für seinen Tropfen",
                    "description": "Gibt %{points} Punkte für das Haben des gleichen Buben-Anzugs wie der Starter."
                },
                "fifteen": {
                    "title": "Fünfzehn",
                    "description": "Vergibt %{points} für jede Kombination von Karten, deren Summe 15 ergibt. Die gleichen Karten können für mehrere Kombinationen wiederverwendet werden.",
                    "playTitle": "das Treffen von %{target}",
                    "playDescription": "Vergibt %{points} Punkte für das Hinzufügen einer Karte, die die Gesamtsumme auf 15 bringt."
                },
                "pair": {
                    "title": "Paar",
                    "description": "Gibt %{points} Punkte für zwei Karten mit dem gleichen Wert.",
                    "playTitle": "das Platzieren von %{title}",
                    "playDescription": "Vergibt %{points} Punkte für das Hinzufügen einer Karte mit dem gleichen Rang, der gerade gespielt wurde."
                },
                "pairRoyal": {
                    "title": "Königliches Paar",
                    "description": "Vergibt %{points} Punkte für drei Karten mit dem gleichen Wert.",
                    "playTitle": "das Platzieren von einem %{title}",
                    "playDescription": "Vergibt %{points} Punkte für das Hinzufügen einer Karte mit dem gleichen Rang wie die letzten beiden Karten."
                },
                "doublePairRoyal": {
                    "title": "Doppeltes Königspaar",
                    "description": "Vergibt %{points} Punkte für vier Karten mit dem gleichen Wert.",
                    "playTitle": "das Platzieren von einem %{title}",
                    "playDescription": "Vergibt %{points} Punkte für das Hinzufügen einer Karte mit dem gleichen Rang wie die letzten drei Karten."
                },
                "run": {
                    "title": "Lauf",
                    "description": "Vergibt %{points} für jede Karte in der Sequenz.",
                    "playTitle": "eine Reihe von %{cards} zu machen",
                    "playDescription": "Vergibt %{points} für jede Karte in der Sequenz. Die Karten müssen nicht in Ordnung sein, müssen aber zusammen gruppiert sein. Zum Beispiel, wenn du die letzten paar Karten nimmst und sie in Ordnung bringst, sollten sie ununterbrochen zählen."
                },
                "flush": {
                    "title": "Flush (4 Karten)",
                    "description": "Gibt dir %{points}, wenn alle Karten in deiner Hand die gleiche Farbe haben. Das gilt nur für die Karten in deiner Hand, ohne den Stapel und die Startkarte."
                },
                "flushStarter": {
                    "title": "Flush (5 Karten)",
                    "description": "Gibt %{points}, wenn alle Karten in deiner Hand + die Startkarte die gleiche Farbe haben. Das gilt nur für die Karten in deiner Hand, ohne den Stapel."
                },
                "thirtyOneForTwo": {
                    "title": "31 für zwei",
                    "playTitle": "genau %{target} treffen",
                    "playDescription": "Vergibt %{points} Punkte an den Spieler, der die letzte Karte gespielt hat, die zu einer Summe von 31 führt."
                },
                "oneForGo": {
                    "title": "Eins fürs Weitergehen",
                    "playTitle": "die letzte Karte spielen",
                    "playDescription": "Vergibt %{points} Punkte an den Spieler, der die letzte Karte gespielt hat, wenn niemand anders einen gültigen Zug machen kann."
                }
            },
            "title": {
                "hand": "Hand",
                "show": "Zeigen",
                "play": "Spielen",
                "crib": "Crib",
                "skunkedSelf": "Selbst skunked",
                "skunkedOther": "Anderen skunked"
            },
            "yourCribSelection": "Wähle %{cards} für deinen Crib",
            "nameCribSelection": "Wähle %{cards} für %{name}s Crib",
            "yourCribSelectionSubmit": "Schick die hervorgehobenen Karten in deinen Crib!",
            "nameCribSelectionSubmit": "Schick die hervorgehobenen Karten zum Crib von %{name}!",
            "singleSkunk": "Gestunken! Dieser Spieler hatte weniger als %{points}.",
            "doubleSkunk": "Doppelt gestunken! Dieser Spieler hatte weniger als %{points}.",
            "selfJackHeelsPoints": "%{turn} hat einen Bube gezogen! Du bekommst %{points} für seine Fersen.",
            "nameJackHeelsPoints": "%{turn} hat einen Bube gezogen! %{name} bekommt %{points} für seine Fersen.",
            "nameSelfJackHeelsPoints": "Du hast einen Bube gezogen! %{name} bekommt %{points} für deine Fersen.",
            "selfPlayOfOne": "Du bekommst %{points} für %{0}.",
            "selfPlayOfTwo": "Du bekommst %{points} für %{0} und %{1}.",
            "namePlayOfOne": "%{name} bekommt %{points} für %{0}.",
            "namePlayOfTwo": "%{name} bekommt %{points} für %{0} und %{1}.",
            "selfCannotPlay": "Keine deiner Karten kann im Spiel verwendet werden.",
            "nameCannotPlay": "%{name} hat keine Karten, die im Spiel verwendet werden können.",
            "cardPlayBoardLimit": "Diese Karte kann nicht gespielt werden. Der Wert des Bretts darf %{limit} nicht überschreiten.",
            "sendCardsToCrib": "Karten in den Crib legen",
            "pointsDisclaimer": "Diese Punkte zählen nicht, weil das Spiel frühzeitig beendet wurde."
        },
        "battleship": {
            "keyToRotate": "Drück 'R' zum Drehen",
            "tapToRotate": "Tippe zum Drehen",
            "dragToMove": "Ziehe zum Bewegen",
            "setup": "Setze deine Flotte ein!"
        },
        "ginRummy": {
            "title": {
                "tie": "Unentschieden",
                "undercut": "Überbieten",
                "gin": "Gin",
                "bigGin": "Großer Gin",
                "knock": "Klopfen",
                "knockSuccessRate": "Knock Erfolg"
            },
            "tieDescription": "Es sind nicht genug Karten übrig, um weiterzuspielen. Unentschieden!",
            "scoreDescription": "Die Punkte werden berechnet, indem man die Unterschiede zwischen den Werten der toten Karten in den Händen der Spieler vergleicht.",
            "yourMeldAfterKnock": "Oh nein... Ein paar von %{name}'s toten Karten können zu deinen Meldungen verschoben werden!",
            "nameMeldAfterKnock": "Nice! Ein paar von deinen toten Karten können zu %{name}'s Meldungen verschoben werden!"
        },
        "yacht": {
            "title": {
                "ones": "Einser",
                "twos": "Zweier",
                "threes": "Dreier",
                "fours": "Vierer",
                "fives": "Fünfer",
                "sixes": "Sechser",
                "threeOfAKind": "Dreierpasch",
                "fourOfAKind": "Viererpasch",
                "fullHouse": "Full House",
                "smallStraight": "Kleine Straße",
                "largeStraight": "Große Straße",
                "yacht": "KNIFFEL",
                "chance": "Chance",
                "sum": "Summe",
                "bonus": "Bonus",
                "totalScore": "Gesamtpunktzahl"
            },
            "shortTitle": {
                "threeOfAKind": "3er Pasch",
                "fourOfAKind": "4er Pasch",
                "smallStraight": "Kl. Straße",
                "largeStraight": "Gr. Straße",
                "totalScore": "Gesamt"
            },
            "description": {
                "bonus": "Wenn die Summe deiner Punkte im oberen Bereich %{sum} oder höher ist, bekommst du einen Bonus von %{points}.",
                "number": "Versuche so viele Würfel mit der Zahl %{number} zu bekommen wie möglich.",
                "threeOfAKind": "Versuche drei Würfel mit der gleichen Zahl zu bekommen. Wie zum Beispiel drei 4en.",
                "fourOfAKind": "Versuche vier Würfel mit der gleichen Zahl zu bekommen. Wie zum Beispiel vier 2en.",
                "fullHouse": "Du brauchst drei Würfel mit einer Zahl und zwei Würfel mit einer anderen Zahl. Zum Beispiel könntest du 3-3-3-5-5 würfeln.",
                "smallStraight": "Bekomme vier Würfel in einer Reihe, wie 2-3-4-5.",
                "largeStraight": "Bekomme fünf Würfel in einer Reihe, wie 2-3-4-5-6.",
                "yacht": "Würfel fünf Würfel mit der gleichen Zahl.",
                "yachtBonus": "Wenn du nach einem bereits erzielten Kniffel noch einen Kniffel würfelst, bekommst du extra %{points}. Aber denk dran, diese Punkte bekommst du nur, wenn du einen Zug machst, der dir Punkte einbringt.",
                "chance": "Jede Kombination von Würfeln kann verwendet werden."
            },
            "scoreHint": "Klick auf eine orangene Zahl, um diese Punkte zu kassieren!",
            "holdHint": "Klick auf einen Würfel, um ihn festzuhalten oder loszulassen.",
            "earnsMatch": "Verdient die Summe aller passenden Würfel.",
            "earnsPoints": "Verdient %{points}.",
            "earnsSum": "Verdient die Gesamtsumme aller Würfel zusammen.",
            "noPointsWarning": "Mit diesem Zug bekommst du keine Punkte. Es gibt andere Optionen, die dir Punkte geben."
        },
        "numberShowdown": {
            "title": {
                "seeker": null,
                "hider": null,
                "alive": null,
                "dead": null,
                "foundSelf": null,
                "foundOther": null,
                "collidedSelf": null
            },
            "description": {
                "seeker": null,
                "hider": null,
                "alive": null,
                "dead": null,
                "hidersWin": null
            }
        },
        "ai": {
            "ready": null,
            "findingTarget": null,
            "calculatingOutcome": null,
            "targetReport": null,
            "assassinAssignment": null,
            "targetAssignment": null,
            "assassinDescription": null,
            "targetDescription": null,
            "startAssassinChat": null,
            "joinAssassinChat": null
        },
        "poolType": {
            "SOLID": "Volle",
            "STRIPE": "Halbe"
        },
        "poolFoul": {
            "other": {
                "CUE_BALL_POCKET": "%{name} hat die weiße Kugel eingelocht!",
                "CUE_BALL_HIT_NO_BALL": "%{name} hat keine andere Kugel getroffen!",
                "CUE_BALL_HIT_WRONG_BALL": "%{name} hat zuerst die falsche Kugel getroffen!",
                "CUSHION_HIT_MIN_ON_BREAK": "%{name} hat nicht genug Kugeln getroffen, um beim Anstoß die Bande zu erreichen. (Min. %{min})",
                "CUSHION_HIT_INVALID": "%{name} hat keine gültige Kugel getroffen, um eine Bande zu treffen, während keine Kugel eingelocht wurde.",
                "CONSECUTIVE_FOULS_EXCEEDED": "%{name} hat %{fouls} Fouls hintereinander begangen.",
                "ILLEGAL_8_BALL_POCKET": "%{name} hat die schwarze Acht versenkt, während er ein Foul begangen hat.",
                "ILLEGAL_8_BALL_POCKET_TOO_SOON": "%{name} hat die schwarze Acht zu früh versenkt.",
                "ILLEGAL_8_BALL_POCKET_ON_BREAK": "%{name} hat die schwarze Acht beim Anstoß versenkt.",
                "POCKETED_WRONG_BALL": "%{name} hat die falsche Kugel versenkt."
            },
            "self": {
                "CUE_BALL_POCKET": "Du hast die weiße Kugel eingelocht!",
                "CUE_BALL_HIT_NO_BALL": "Du hast keine andere Kugel getroffen!",
                "CUE_BALL_HIT_WRONG_BALL": "Du hast zuerst die falsche Kugel getroffen!",
                "CUSHION_HIT_MIN_ON_BREAK": "Du hast nicht genug Kugeln getroffen, um beim Break auf die Bande zu kommen. (Min. %{min})",
                "CUSHION_HIT_INVALID": "Du hast keine gültige Kugel getroffen, um eine Bande zu treffen, während keine Kugel eingelocht wurde.",
                "CONSECUTIVE_FOULS_EXCEEDED": "Du hast %{fouls} Fouls hintereinander begangen.",
                "ILLEGAL_8_BALL_POCKET": "Du hast die Acht beim Begehen eines Fouls eingelocht.",
                "ILLEGAL_8_BALL_POCKET_TOO_SOON": "Du hast die Acht zu früh eingelocht.",
                "ILLEGAL_8_BALL_POCKET_ON_BREAK": "Du hast die Acht beim Anstoß eingelocht.",
                "POCKETED_WRONG_BALL": "Du hast die falsche Kugel eingelocht."
            }
        },
        "accountWarning": {
            "title": "Konto Warnung",
            "description": "Du hast eine offizielle Konto-Warnung erhalten. Mehrere Warnungen führen zu härteren Strafen.",
            "reasonTitle": "Grund",
            "punishmentTitle": "Strafe",
            "reason": {
                "BAD_NAME": "Dein (vorheriger) Benutzername \"%{content}\" enthält eine Beleidigung, Obszönität oder andere unangemessene Sprache.",
                "GAME_QUIT": "Du hast in vorherigen Spielen unsportliches Verhalten gezeigt, indem du das Spiel vor dem Ende verlassen hast.",
                "TOXIC_CHAT": "Du hast in vorherigen Spielen toxisches Verhalten durch deine Chat-Nutzung gezeigt."
            },
            "punishment": {
                "NAME_CHANGED": "Dein Benutzername wurde geändert",
                "NAME_BLOCKED": "Du kannst deinen Benutzernamen nicht mehr ändern",
                "CHAT_BLOCKED": "Du darfst den In-Game-Chat nicht mehr benutzen",
                "MATCHMAKING_BLOCKED": "Du bist fürs Matchmaking und öffentliche Lobbys gesperrt"
            }
        },
        "about": {
            "description": "Bloob.io ist ein Projekt aus Leidenschaft, das aus Multiplayer-Browsergames besteht. Vorschläge sind immer willkommen!",
            "licensing": "Einige Spiele können für die Nutzung auf deiner Website oder Plattform lizenziert werden (mit individuellen Anpassungen). Nimm Kontakt auf, wenn du interessiert bist.",
            "developedBy": "Entwickelt von %{name}",
            "iconsSource": "Icons mit freundlicher Genehmigung von %{name} (Lizensiert)",
            "soundsSource": "Töne zur Verfügung gestellt von %{name} (Lizensiert)",
            "emojiSource": null,
            "rottenApplesSource": "Rotten Apples basierend auf %{name} (Creative Commons BY-NC-SA 2.0)",
            "diceSource": "Würfelmodell von %{name} (CC-BY-4.0)",
            "localization": "Lokalisierung durch Freiwillige"
        }
    }
}<|MERGE_RESOLUTION|>--- conflicted
+++ resolved
@@ -1671,7 +1671,6 @@
         }
     },
     "chat": {
-<<<<<<< HEAD
         "affirmative": "Okay.",
         "thanks": "Danke!",
         "sorry": "Sorry!",
@@ -1700,56 +1699,6 @@
         "bye": "Tschüss!",
         "shortYes": null,
         "shortNo": null
-=======
-        "EMOJI": {
-            "love": "❤️",
-            "luck": "🍀",
-            "fire": "🔥",
-            "celebration": "🎉",
-            "thumbsUp": "👍",
-            "mindBlowing": "🤯",
-            "thinking": "🤔",
-            "clap": "👏",
-            "cry": "😭",
-            "cool": "😎"
-        },
-        "UNIVERSAL": {
-            "leftTheGame": "hat das Spiel verlassen",
-            "affirmative": "Okay.",
-            "thanks": "Danke!",
-            "sorry": "Sorry!",
-            "goodLuck": "Viel Glück!",
-            "brb": "Ich bin gleich zurück!",
-            "go": "Ich muss los.",
-            "glhf": "glhf",
-            "gg": "gg"
-        },
-        "PRE_GAME": {
-            "readyCheck": "Alle bereit?",
-            "changeSettings": "Einstellungen ändern!",
-            "ready": "Bereit!",
-            "wait": "Warten, bitte!",
-            "go": "Los geht's!",
-            "greeting": "Hallo! 👋"
-        },
-        "GAME": {
-            "how": "Wie!?",
-            "closeOne": "Fast!",
-            "niceOne": "Gut gemacht!",
-            "remindMove": "Du bist dran!",
-            "wow": "Wow!",
-            "oops": "Ups!",
-            "no": "Neiiiin!",
-            "ohNo": "Oh nein!"
-        },
-        "POST_GAME": {
-            "closeOne": "Fast!",
-            "wellPlayed": "Gut gespielt!",
-            "rematch": "Nochmal!",
-            "fun": "Das hat Spaß gemacht!",
-            "bye": "Tschüss!"
-        }
->>>>>>> cf935908
     },
     "header": {
         "message": {
@@ -2240,12 +2189,8 @@
         "myDevices": "Meine Geräte",
         "myData": "Meine Daten",
         "redeemCode": "Code einlösen",
-<<<<<<< HEAD
         "contact": "Kontakt",
-        "leaderboard": "Leaderboard",
-=======
         "leaderboard": "Rangliste",
->>>>>>> cf935908
         "elapsedTime": "%{time} vergangen",
         "startingInTime": "Startet in %{time}",
         "averageWaitTimeBlank": "Durchschnittliche Wartezeit %{value}",
@@ -2276,12 +2221,8 @@
         "madeBy": "Gemacht von %{name}",
         "selectedOfLimit": "%{current} von maximal %{total} ausgewählt",
         "helpLocalize": "Zur Verbesserung der Lokalisierung beitragen",
-<<<<<<< HEAD
         "goAdFree": null,
-        "discord": "Join unser Discord",
-=======
         "discord": "Trete unserem Discordserver bei",
->>>>>>> cf935908
         "volume": "Lautstärke",
         "volumeInterface": "Interface-Lautstärke",
         "volumeEffects": "Effektlautstärke",
