{
    "_meta": {
        "language": null,
<<<<<<< HEAD
        "rtl": null,
        "total": 1210,
        "missing": 1196
=======
        "total": 1212,
        "missing": 1198
>>>>>>> e3f1dc4f
    },
    "name": "Bloob.io",
    "error": {
        "redeemCode": {
            "invalid": null,
            "alreadyUsed": null
        },
        "authentication": {
            "expired": null,
            "alreadyLinkedUser": null,
            "alreadyLinkedEmail": null,
            "alreadyUsedEmail": null,
            "invalidUserEmail": null,
            "invalidDevice": null,
            "invalidUser": null,
            "invalidCode": null,
            "invalidSessionName": null,
            "alreadyUsedSessionName": null
        },
        "rateLimit": {
            "malicious": null,
            "secure": null,
            "generic": null
        },
        "generic": {
            "levelTooLow": null,
            "differentSessionConnected": null,
            "sameSessionConnected": null,
            "blockedFrame": null,
            "unableToConnectToServer": null,
            "desync": null,
            "title": null,
            "invalid": null,
            "texture": null,
            "invalidEmail": null,
            "invalidAction": null,
            "maintenance": null,
            "missingArguments": null,
            "missingAction": null,
            "cannotSelf": null,
            "actionAgainstBot": null,
            "againstAgainstInactiveUser": null,
            "invalidUser": null,
            "invalidTime": null,
            "versionMismatch": null,
            "clipboard": null
        },
        "config": {
            "invalidType": null,
            "invalidOption": null,
            "invalidArgument": null,
            "displayOnly": null,
            "integer": null,
            "max": null,
            "min": null,
            "increment": null,
            "minExceedMaxLength": null,
            "maxSubceedMinLength": null
        },
        "start": {
            "fieldRows": null,
            "fieldCannotFitUsers": null,
            "whiteCardThreshold": null,
            "blackCardThreshold": null,
            "insufficientPlayers": null
        },
        "game": {
            "velocity": null,
            "playerForfeited": null,
            "missedTurnWarning": null,
            "missedTurnKick": null,
            "autoTurnWarning": null,
            "autoTurnKick": null,
            "insufficientRows": null,
            "stuckSkip": null,
            "stuckThreshold": null,
            "allStuck": null,
            "invalid": null,
            "noRollsRemaining": null,
            "incorrectValue": null,
            "invalidMove": null,
            "invalidVote": null,
            "alreadyPlaced": null,
            "alreadyVoted": null,
            "invalidPlacement": null,
            "invalidBombPlacement": null,
            "cellClaimed": null,
            "colorClaimed": null,
            "invalidColumnRow": null,
            "invalidColumn": null,
            "invalidWord": null,
            "wordTooShort": null,
            "wordTooLong": null
        },
        "card": {
            "loadingSets": null,
            "invalid": null,
            "invalidSet": null,
            "invalidSelection": null,
            "notInHand": null,
            "loadError": null,
            "underscore": null,
            "empty": null,
            "pickLimit": null,
            "setSizeLimit": null,
            "setName": null
        },
        "preset": {
            "alreadyApplied": null,
            "invalid": null
        },
        "match": {
            "empty": null,
            "rematchTimeout": null,
            "rematchCancelled": null,
            "inactive": null,
            "inactiveWarning": null,
            "replacedByBot": null,
            "kicked": null,
            "deleted": null,
            "invalid": null,
            "computer": null,
            "private": null,
            "startStop": null,
            "inProgress": null,
            "full": null
        },
        "profile": {
            "profanity": null,
            "missingData": null,
            "invalidNickname": null,
            "invalidPicture": null,
            "lockedPicture": null,
            "nicknameMaxLength": null,
            "nicknameMinLength": null,
            "nicknameAllowedCharacters": null,
            "inGame": null
        },
        "requirement": {
            "authentication": null,
            "credentials": null,
            "validAccount": null,
            "inLobby": null,
            "notJudge": null,
            "judge": null,
            "turn": null,
            "duringGame": null,
            "finishedGame": null,
            "inGame": null,
            "notInGame": null,
            "notMatchmaking": null,
            "matchHost": null,
            "admin": null
        }
    },
    "game": {
        "generic": {
            "heading": null,
            "title": null,
            "description": null,
            "options": {
                "public": {
                    "title": null
                },
                "maxUsers": {
                    "title": null,
                    "help": null
                },
                "botCount": {
                    "help": null
                },
                "botDifficulty": {
                    "title": null,
                    "data": {
                        "easy": null,
                        "normal": null,
                        "hard": null
                    }
                },
                "generic": {
                    "data": {
                        "required": null,
                        "notRequired": null
                    }
                },
                "winCondition": {
                    "title": null,
                    "help": null
                },
                "winAmount": {
                    "title": null
                },
                "turnTime": {
                    "title": null,
                    "help": null
                },
                "timeFreedomMode": {
                    "title": null,
                    "help": null,
                    "data": {
                        "off": null
                    }
                }
            },
            "help": {},
            "presets": {
                "custom": {
                    "title": null,
                    "description": null
                },
                "default": {
                    "title": null
                },
                "timeFreedom": {
                    "title": null,
                    "description": {
                        "0": null,
                        "1": null
                    }
                }
            }
        },
        "WORDRACE": {
            "name": null,
            "heading": null,
            "tooltip": null,
            "description": null,
            "title": null,
            "options": {
                "globalLanguage": {
                    "title": null,
                    "help": {
                        "enabled": null,
                        "disabled": null
                    }
                },
                "language": {
                    "title": null,
                    "help": {
                        "intro": null,
                        "globalLanguage": null
                    }
                },
                "sharedField": {
                    "title": null,
                    "help": null
                },
                "multiplier": {
                    "title": null,
                    "help": null,
                    "data": {
                        "off": null,
                        "uncommon": null,
                        "common": null,
                        "veryCommon": null,
                        "extreme": null
                    }
                },
                "roundTotal": {
                    "title": null,
                    "help": null
                },
                "roundDuration": {
                    "title": null,
                    "help": null
                },
                "roundIntermission": {
                    "title": null,
                    "help": null
                },
                "minWordLength": {
                    "title": null,
                    "help": null
                },
                "maxWordLength": {
                    "title": null,
                    "help": null
                },
                "_wordLength": {
                    "title": null,
                    "help": null,
                    "data": {
                        "between": null
                    }
                },
                "field": {
                    "title": null,
                    "help": {
                        "change": null,
                        "notice": null
                    },
                    "data": {
                        "10x8": null,
                        "13x10": null,
                        "16x14": null,
                        "20x18": null
                    }
                },
                "_gameDuration": {
                    "title": null
                }
            },
            "presets": {
                "party": {
                    "title": null,
                    "description": {
                        "0": null,
                        "1": null
                    }
                },
                "blitz": {
                    "title": null,
                    "description": {
                        "0": null,
                        "1": null
                    }
                },
                "solo": {
                    "title": null,
                    "description": {
                        "0": null
                    }
                }
            },
            "help": {
                "find_word": {
                    "title": null,
                    "description": [
                        null,
                        null
                    ]
                },
                "gameplay": {
                    "title": null,
                    "description": [
                        null,
                        null
                    ]
                },
                "multiplier": {
                    "title": null,
                    "description": [
                        null,
                        null
                    ]
                },
                "language": {
                    "title": null,
                    "description": [
                        null,
                        null
                    ]
                }
            }
        },
        "FOUR_IN_A_ROW": {
            "name": null,
            "heading": null,
            "tooltip": null,
            "description": null,
            "title": null,
            "options": {
                "field": {
                    "title": null,
                    "help": null,
                    "data": {
                        "7x6": null,
                        "9x4": null,
                        "9x6": null,
                        "13x8": null,
                        "17x10": null
                    }
                },
                "piecesInRow": {
                    "title": null,
                    "help": null,
                    "data": {
                        "3": null,
                        "4": null,
                        "5": null,
                        "6": null
                    }
                },
                "sideColumns": {
                    "title": null,
                    "help": null
                },
                "flip": {
                    "title": null,
                    "help": null,
                    "data": {
                        "everyTurn": null,
                        "countTurns": null
                    }
                },
                "turnsUntilFlip": {
                    "title": null,
                    "help": null
                },
                "tetrisMode": {
                    "title": null,
                    "help": null
                }
            },
            "presets": {
                "default": {
                    "title": null
                },
                "fiveInARow": {
                    "title": null,
                    "description": {
                        "0": null,
                        "1": null
                    }
                },
                "tetris": {
                    "title": null,
                    "description": null
                },
                "flipParty": {
                    "title": null,
                    "description": {
                        "0": null,
                        "1": null
                    }
                }
            },
            "help": {
                "placement": {
                    "title": null,
                    "description": [
                        null,
                        null
                    ]
                },
                "win": {
                    "title": null,
                    "description": [
                        null,
                        null
                    ]
                }
            }
        },
        "ROTTEN_APPLES": {
            "name": null,
            "heading": null,
            "tooltip": null,
            "description": null,
            "title": null,
            "options": {
                "winCondition": {
                    "data": {
                        "first": null,
                        "most": null
                    }
                },
                "handSize": {
                    "title": null,
                    "help": null
                },
                "judgeSystem": {
                    "title": null,
                    "help": null,
                    "data": {
                        "single": null,
                        "everyone": null
                    }
                },
                "pickBlackCard": {
                    "title": null,
                    "help": null
                },
                "handPreview": {
                    "title": null,
                    "help": null
                },
                "dumpRound": {
                    "title": null,
                    "help": null,
                    "data": {
                        "disabled": null,
                        "round": null
                    }
                },
                "dumpRoundAmount": {
                    "title": null
                },
                "showNsfw": {
                    "title": null,
                    "help": null
                },
                "showSpecific": {
                    "title": null,
                    "help": null
                },
                "_filter": {
                    "title": null,
                    "help": null
                },
                "timePicking": {
                    "title": null,
                    "help": null
                },
                "responseCardLimit": {
                    "title": null,
                    "help": null
                },
                "timeDeciding": {
                    "title": null,
                    "help": {
                        "intro": null,
                        "calc": null
                    }
                },
                "timeVoting": {
                    "title": null,
                    "help": {
                        "intro": null,
                        "calc": null
                    }
                },
                "timeReveal": {
                    "title": null,
                    "help": {
                        "intro": null,
                        "calc": null
                    }
                },
                "timeHandPreview": {
                    "title": null,
                    "help": {
                        "intro": null,
                        "calc": null
                    }
                },
                "timeDumpRound": {
                    "title": null,
                    "help": {
                        "intro": null,
                        "calc": null
                    }
                }
            },
            "presets": {
                "default": {
                    "title": null,
                    "description": null
                },
                "democracy": {
                    "title": null,
                    "description": null
                },
                "blitz": {
                    "title": null,
                    "description": {
                        "0": null,
                        "1": null
                    }
                }
            },
            "help": {
                "action": {
                    "title": null,
                    "description": [
                        null,
                        null
                    ]
                },
                "move": {
                    "title": null,
                    "description": [
                        null,
                        null
                    ]
                },
                "vote": {
                    "title": null,
                    "description": [
                        null,
                        null
                    ]
                },
                "sets": {
                    "title": null,
                    "description": [
                        null,
                        null
                    ]
                }
            }
        },
        "CHECKERS": {
            "name": null,
            "heading": null,
            "tooltip": null,
            "description": null,
            "title": null,
            "options": {
                "forceTake": {
                    "title": null,
                    "help": {
                        "enabled": null,
                        "disabled": null
                    }
                },
                "field": {
                    "title": null,
                    "help": null,
                    "data": {
                        "8x8": null,
                        "10x10": null,
                        "12x12": null,
                        "plus": null
                    }
                },
                "winCondition": {
                    "help": null,
                    "data": {
                        "MORE_PIECES": null,
                        "OPPOSITE_SIDE": null
                    }
                },
                "kingCondition": {
                    "title": null,
                    "help": null,
                    "data": {
                        "OPPOSITE_SIDE": null,
                        "TAKE": null,
                        "ALL": null,
                        "NONE": null
                    }
                },
                "backwardsTake": {
                    "title": null,
                    "help": null
                },
                "chainTake": {
                    "title": null,
                    "help": null
                },
                "staleCount": {
                    "title": null,
                    "help": null
                },
                "stuckThreshold": {
                    "title": null,
                    "help": null
                },
                "autoTurnThreshold": {
                    "title": null,
                    "help": null
                },
                "rows": {
                    "title": null,
                    "help": null
                }
            },
            "presets": {
                "default": {
                    "title": null,
                    "description": null
                },
                "international": {
                    "title": null,
                    "description": null
                },
                "canadian": {
                    "title": null,
                    "description": null
                },
                "party": {
                    "title": null,
                    "description": null
                }
            },
            "help": {
                "movement": {
                    "title": null,
                    "description": [
                        null,
                        null
                    ]
                },
                "take": {
                    "title": null,
                    "description": [
                        null,
                        null
                    ]
                },
                "king": {
                    "title": null,
                    "description": [
                        null,
                        null
                    ]
                },
                "goal": {
                    "title": "Goal",
                    "description": [
                        null,
                        null
                    ]
                }
            }
        },
        "BLOMBER": {
            "name": null,
            "heading": null,
            "tooltip": null,
            "description": null,
            "title": null,
            "options": {
                "field": {
                    "title": null,
                    "help": null,
                    "data": {
                        "9x9": null,
                        "11x9": null,
                        "qrSquare": null
                    }
                },
                "winCondition": {
                    "data": {
                        "LAST_STANDING": null,
                        "KILL_COUNT": null,
                        "TIME": null
                    }
                },
                "defaultBombCount": {
                    "title": null,
                    "help": null
                },
                "defaultBombSize": {
                    "title": null,
                    "help": null
                },
                "defaultSpeed": {
                    "title": null,
                    "help": null
                },
                "respawnDelay": {
                    "title": null,
                    "help": null
                },
                "bombPush": {
                    "title": null,
                    "help": null
                },
                "explosionDelay": {
                    "title": null,
                    "help": null
                },
                "chainReaction": {
                    "title": null,
                    "help": null
                },
                "cratePercentage": {
                    "title": null,
                    "help": null
                },
                "powerUpPercentage": {
                    "title": null,
                    "help": null
                }
            },
            "help": {},
            "presets": {
                "default": {
                    "title": null,
                    "description": {
                        "0": null,
                        "1": null,
                        "2": null
                    }
                },
                "party": {
                    "title": null,
                    "description": {
                        "0": null,
                        "1": null,
                        "2": null
                    }
                },
                "action": {
                    "title": null,
                    "description": {
                        "0": null,
                        "1": null,
                        "2": null,
                        "3": null
                    }
                }
            }
        },
        "EIGHT_BALL_POOL": {
            "name": null,
            "heading": null,
            "tooltip": null,
            "description": null,
            "title": null,
            "options": {
                "preview": {
                    "title": null,
                    "help": null
                },
                "illegalBallPocket": {
                    "title": null
                },
                "ruleContactRailOnBreak": {
                    "title": null,
                    "help": null,
                    "data": {
                        "one": null,
                        "two": null,
                        "three": null,
                        "four": null
                    }
                },
                "assignedGroup": {
                    "title": null,
                    "help": null,
                    "data": {
                        "pocket": null,
                        "random": null
                    }
                },
                "ruleTurnCanHitBall": {
                    "title": null,
                    "help": null,
                    "data": {
                        "assignedGroup": null,
                        "assignedGroupPlus": null,
                        "eitherGroup": null,
                        "anyBall": null
                    }
                },
                "ruleTurnMustHitBall": {
                    "title": null,
                    "help": null
                },
                "ruleTurnContactRail": {
                    "title": null,
                    "help": null
                },
                "ruleConsecutiveFouls": {
                    "title": null,
                    "help": null,
                    "data": {
                        "off": null,
                        "loseOnTwo": null,
                        "loseOnThree": null,
                        "loseOnFour": null
                    }
                },
                "foul": {
                    "help": {
                        "disabled": null
                    },
                    "data": {
                        "nothing": null,
                        "keepTurn": null,
                        "endTurn": null,
                        "endTurnHand": null,
                        "reset": null,
                        "resetHand": null,
                        "instantWin": null,
                        "instantLoss": null
                    }
                },
                "foulPocketCueBall": {
                    "title": null,
                    "help": null
                },
                "foulPocketOpponentBall": {
                    "title": null,
                    "help": null
                },
                "foulPocketOwnAndOpponentBall": {
                    "title": null,
                    "help": null
                },
                "foulIllegalEightBallBreak": {
                    "title": null,
                    "help": null
                },
                "foulIllegalEightBallPocket": {
                    "title": null,
                    "help": null
                },
                "foulIllegalEightBallPocketTooSoon": {
                    "title": null,
                    "help": null
                }
            },
            "presets": {
                "default": {
                    "title": null
                },
                "wpa": {
                    "title": null,
                    "description": null
                },
                "upa": {
                    "title": null,
                    "description": null
                },
                "relaxed": {
                    "title": null,
                    "description": null
                },
                "ruthless": {
                    "title": null,
                    "description": null
                }
            },
            "help": {
                "field": {
                    "title": null,
                    "description": [
                        null,
                        null
                    ]
                },
                "breaking": {
                    "title": null,
                    "description": [
                        null,
                        null
                    ]
                },
                "gameplay": {
                    "title": null,
                    "description": [
                        null,
                        null
                    ]
                },
                "objective": {
                    "title": null,
                    "description": [
                        null,
                        null
                    ]
                }
            }
        },
        "YACHT": {
            "name": null,
            "heading": null,
            "tooltip": null,
            "description": null,
            "title": null,
            "options": {
                "rolls": {
                    "title": null,
                    "help": null
                },
                "speed": {
                    "title": null,
                    "help": null
                },
                "addedRollTime": {
                    "title": null,
                    "help": null
                },
                "upperBonus": {
                    "title": null,
                    "help": null
                },
                "upperBonusThreshold": {
                    "title": null,
                    "help": null
                },
                "upperBonusReward": {
                    "title": null,
                    "help": null
                },
                "additionalYacht": {
                    "title": null,
                    "help": null
                },
                "additionalYachtReward": {
                    "title": null,
                    "help": null
                }
            },
            "presets": {},
            "help": {
                "objective": {
                    "title": null,
                    "description": {
                        "0": null,
                        "1": null
                    }
                },
                "rolling_dice": {
                    "title": null,
                    "description": {
                        "0": null,
                        "1": null
                    }
                },
                "holding_dice": {
                    "title": null,
                    "description": {
                        "0": null,
                        "1": null
                    }
                },
                "earning_points": {
                    "title": null,
                    "description": {
                        "0": null,
                        "1": null
                    }
                },
                "picking_category": {
                    "title": null,
                    "description": {
                        "0": null,
                        "1": null
                    }
                },
                "bonus": {
                    "title": null,
                    "description": {
                        "0": null,
                        "1": null
                    }
                },
                "tips": {
                    "title": null,
                    "description": {
                        "0": null,
                        "1": null
                    }
                }
            }
        },
        "BATTLESHIP": {
            "name": null,
            "heading": null,
            "tooltip": null,
            "description": null,
            "title": null,
            "options": {
                "placementTime": {
                    "title": null,
                    "help": null
                },
                "missedTurnThreshold": {
                    "title": null,
                    "help": null
                },
                "gridSize": {
                    "title": null,
                    "help": null,
                    "data": {
                        "random": null,
                        "7x7": null,
                        "11x11": null,
                        "15x15": null
                    }
                },
                "level": {
                    "title": null,
                    "help": null,
                    "data": {
                        "random": null,
                        "peninsula": null,
                        "archipelago": null,
                        "canal": null,
                        "atoll": null,
                        "bay": null,
                        "bigIsland": null,
                        "pier": null,
                        "littleIsland": null,
                        "keys": null,
                        "lagoon": null
                    }
                },
                "levelOrientation": {
                    "title": null,
                    "help": null,
                    "data": {
                        "random": null,
                        "NORTH": null,
                        "EAST": null,
                        "SOUTH": null,
                        "WEST": null
                    }
                },
                "shipSpacing": {
                    "title": null,
                    "help": null
                },
                "shipReveal": {
                    "title": null,
                    "help": null
                }
            },
            "presets": {},
            "help": {}
        },
        "SUPER_TIC_TAC_TOE": {
            "name": null,
            "heading": null,
            "tooltip": null,
            "description": null,
            "title": null,
            "options": {
                "winFallback": {
                    "title": null,
                    "help": null
                },
                "gridCascade": {
                    "title": null,
                    "help": null
                }
            },
            "presets": {
                "blitz": {
                    "title": null,
                    "description": {
                        "0": null,
                        "1": null
                    }
                }
            },
            "help": {
                "objective": {
                    "title": null,
                    "description": {
                        "0": null,
                        "1": null
                    }
                },
                "twist": {
                    "title": null,
                    "description": {
                        "0": null
                    }
                },
                "win": {
                    "title": null,
                    "description": {
                        "0": null
                    }
                }
            }
        }
    },
    "chat": {
        "EMOJI": {
            "love": "❤️",
            "luck": "🍀",
            "fire": "🔥",
            "celebration": "🎉",
            "thumbsUp": "👍",
            "mindBlowing": "🤯",
            "thinking": "🤔",
            "clap": "👏",
            "cry": "😭",
            "cool": "😎"
        },
        "UNIVERSAL": {
            "leftTheGame": null,
            "affirmative": null,
            "thanks": null,
            "sorry": null,
            "goodLuck": null,
            "brb": null,
            "go": null,
            "glhf": null,
            "gg": null
        },
        "PRE_GAME": {
            "readyCheck": null,
            "changeSettings": null,
            "ready": null,
            "wait": null,
            "go": null,
            "greeting": null
        },
        "GAME": {
            "wtf": null,
            "how": null,
            "closeOne": null,
            "niceOne": null,
            "remindMove": null,
            "wow": null,
            "oops": null,
            "no": null,
            "ohNo": null
        },
        "POST_GAME": {
            "closeOne": null,
            "wellPlayed": null,
            "differentGame": null,
            "rematch": null,
            "fun": null,
            "bye": null
        }
    },
    "header": {
        "message": {
            "lobby": null,
            "finished": null,
            "tied": null,
            "finishedRematch": null,
            "placingShips": null,
            "firing": null,
            "firingSelf": null,
            "inProgress": null,
            "staleMoves": null,
            "forfeit": null,
            "winner": null,
            "inactive": null,
            "late": null,
            "pickActionCard": null,
            "pickCardSelection": null,
            "handDump": null,
            "handPreview": null,
            "countingScores": null,
            "voting": null,
            "voteResults": null,
            "flippingField": null,
            "removingRow": null,
            "yourTurn": null,
            "nameTurn": null,
            "yourTurnBreaking": null,
            "nameTurnBreaking": null,
            "roundCount": null
        },
        "description": {
            "waitingForPlayers": null,
            "startCountdown": null,
            "rematchStartCountdown": null,
            "remainingTimeCountdown": null,
            "nextRoundCountdown": null,
            "youWon": null,
            "nameWon": null
        }
    },
    "placeholder": {
        "cardSetId": null,
        "cardContent": null,
        "cardSetName": null,
        "matchId": null,
        "message": null,
        "username": null,
        "password": null
    },
    "language": {
        "nl-NL": null,
        "en-US": null,
        "en-GB": null,
        "fr-FR": null,
        "de-DE": null,
        "it-IT": null,
        "pl-PL": null,
        "pt-BR": null,
        "es-ES": null,
        "es-MX": null,
        "sv-SE": null,
        "yi-YI": null,
        "ar-SA": null,
        "hi-IN": null,
        "id-ID": null,
        "uk-UA": null,
        "ru-RU": null,
        "zh-CN": null,
        "zh-TW": null,
        "ja-JP": null,
        "ko-KR": null,
        "tr-TR": null
    },
    "status": {
        "reconnecting": null,
        "viewAllGames": null,
        "playingAgainstBots": null,
        "playingAgainstPlayers": null,
        "matchesWaiting": null,
        "playingGame": null,
        "online": null,
        "connection": null,
        "ping": null,
        "timeOffset": null,
        "version": null,
        "userId": null,
        "notice": null
    },
    "category": {
        "misc": null,
        "yacht": null,
        "bonus": null,
        "field": null,
        "dump": null,
        "bomb": null,
        "filter": null,
        "times": null,
        "round": null,
        "flip": null,
        "default": null,
        "fallback": null,
        "take": null,
        "tetris": null,
        "basic": null,
        "language": null,
        "rules": null,
        "fouls": null
    },
    "month": {
        "short": {
            "0": null,
            "1": null,
            "2": null,
            "3": null,
            "4": null,
            "5": null,
            "6": null,
            "7": null,
            "8": null,
            "9": null,
            "10": null,
            "11": null
        }
    },
    "time": {
        "days": null,
        "hours": null,
        "minutes": null,
        "seconds": null
    },
    "perk": {
        "enhancedPack": null,
        "developer": null
    },
    "title": {
        "rookie": null,
        "beginner": null,
        "novice": null,
        "apprentice": null,
        "competitor": null,
        "challenger": null,
        "strategist": null,
        "tactician": null,
        "skilledPlayer": null,
        "risingStar": null,
        "contender": null,
        "crazyLarry": null,
        "acePlayer": null,
        "mastermind": null,
        "eliteCompetitor": null,
        "grandStrategist": null,
        "prodigy": null,
        "veteran": null,
        "allStar": null,
        "legendaryPlayer": null,
        "supremeTactician": null,
        "whizkid": null,
        "maestro": null,
        "tacticalGenius": null,
        "grandmaster": null,
        "champion": null,
        "virtuoso": null,
        "superstar": null,
        "luminary": null,
        "grandDynamo": null,
        "strategicMastermind": null,
        "tacticalVirtuoso": null,
        "supremeChampion": null,
        "legendaryStrategist": null,
        "masterOfGames": null
    },
    "count": {
        "levelShort": null,
        "experienceShort": null,
        "kills": null,
        "deaths": null,
        "lives": null,
        "files": null,
        "points": null,
        "pieces": null,
        "wins": null,
        "cards": null,
        "moves": null,
        "playing": null,
        "players": null,
        "selectedCards": null,
        "matches": null,
        "matchesFound": null,
        "matchesWaiting": null,
        "needMorePlayers": null,
        "playAgainstBots": null,
        "playRandomOpponents": null,
        "turnsToFlip": null,
        "increment": null,
        "shipsRemaining": null
    },
    "misc": {
        "roll": null,
        "rollAgain": null,
        "rolling": null,
        "finalRoll": null,
        "noRollsRemaining": null,
        "congratulations": null,
        "privacy": null,
        "termsOfUse": null,
        "summary": null,
        "versusPlayers": null,
        "versusBots": null,
        "expires": null,
        "never": null,
        "perks": null,
        "beta": null,
        "about": null,
        "public": null,
        "private": null,
        "add": null,
        "remove": null,
        "feature": null,
        "visibility": null,
        "tracking": null,
        "change": null,
        "yes": null,
        "no": null,
        "disabled": null,
        "enabled": null,
        "excluded": null,
        "included": null,
        "new": null,
        "fixed": null,
        "changed": null,
        "guest": null,
        "submit": null,
        "settings": null,
        "options": null,
        "localPlayers": null,
        "preset": null,
        "custom": null,
        "you": null,
        "home": null,
        "bot": null,
        "bots": null,
        "vibration": null,
        "locked": null,
        "available": null,
        "unavailable": null,
        "changeLog": null,
        "status": null,
        "information": null,
        "language": null,
        "toggle": null,
        "login": null,
        "logout": null,
        "emailAddress": null,
        "emailAddressConfirmation": null,
        "createAccount": null,
        "logoutGlobally": null,
        "unlinkMyAccount": null,
        "deleteMyAccount": null,
        "maintenance": null,
        "admin": null,
        "nsfw": null,
        "specificCards": null,
        "matchId": null,
        "chat": null,
        "host": null,
        "player": null,
        "players": null,
        "loading": null,
        "percentage": null,
        "percentageDisabled": null,
        "scrollBackDown": null,
        "pickYourself": null,
        "highPing": null,
        "currentRoundCount": null,
        "currentSkipCount": null,
        "currentReadyCount": null,
        "assignedTypeSelf": null,
        "assignedTypeSelfLocal": null,
        "broadcast": null,
        "confirm": null,
        "notMeOption": null,
        "close": null,
        "edit": null,
        "delete": null,
        "cancel": null,
        "reset": null,
        "start": null,
        "download": null,
        "share": null,
        "copy": null,
        "view": null,
        "forfeit": null,
        "processFiles": null,
        "sendMessage": null,
        "refreshWindow": null,
        "makeHost": null,
        "kickUser": null,
        "changeEmail": null,
        "returnToMenu": null,
        "returnToLobby": null,
        "playAsGuest": null,
        "largestTake": null,
        "takes": null,
        "pieces": null,
        "words": null,
        "longestWord": null,
        "length": null,
        "score": null,
        "highestScore": null,
        "rank": null,
        "kills": null,
        "games": null,
        "winRatio": null,
        "killDeathRatio": null,
        "points": null,
        "wins": null,
        "grids": null,
        "pocketed": null,
        "largestPocket": null,
        "shots": null,
        "deaths": null,
        "fouls": null,
        "and": null,
        "vs": null,
        "rename": null,
        "created": null,
        "lastSeen": null,
        "thisDevice": null,
        "otherDevices": null,
        "myAccount": null,
        "myDevices": null,
        "myData": null,
        "redeemCode": null,
        "leaderboard": null,
        "averageBlank": null,
        "showBlank": null,
        "hideBlank": null,
        "orBlank": null,
        "sendVerification": null,
        "noThanks": null,
        "selectAll": null,
        "deselectAll": null,
        "customize": null,
        "inviteFriends": null,
        "activeFilters": null,
        "minMax": null,
        "madeBy": null,
        "selectedOfLimit": null,
        "helpLocalize": null,
        "discord": null,
        "volume": null,
        "volumeInterface": null,
        "volumeEffects": null,
        "selectYourLanguage": null,
        "selectYourColor": null,
        "latestChanges": null,
        "noChangesDetected": null,
        "newChanges": null,
        "saveChanges": null,
        "previousChanges": null
    },
    "card": {
        "empty": null,
        "total": null,
        "view": null,
        "editor": {
            "title": null,
            "name": null,
            "type": null,
            "content": null,
            "contentUnderscore": null,
            "pick": null,
            "create": null,
            "deleted": null,
            "edited": null,
            "created": null
        },
        "type": {
            "black": null,
            "white": null
        },
        "sets": {
            "title": null,
            "contribute": null,
            "create": null,
            "browser": null,
            "import": null,
            "importer": null,
            "namedTitle": null,
            "custom": null,
            "default": null,
            "noneFound": null,
            "noneSelected": null,
            "importById": null,
            "notInOwnLibrary": null,
            "addToLibrary": null,
            "entrySave": null,
            "entrySaved": null,
            "entryProcessing": null,
            "info": {
                "importFinished": null,
                "importProgress": null,
                "importFailed": null,
                "emptyFolder": null,
                "emptyList": null,
                "emptyListNotHost": null,
                "noneSelected": null,
                "notInOwnLibrary": null,
                "csv": null,
                "delete": null,
                "storage": null,
                "notHost": null,
                "sizeLimit": null,
                "filterDisclaimer": null
            }
        },
        "info": {
            "pickAction": null,
            "judgePickingActionCard": null,
            "waitForSelections": null,
            "preview": null,
            "dump": null,
            "noType": null,
            "delete": null,
            "winningOption": null,
            "actionResponseCardCounter": null,
            "navigateSelf": null,
            "navigateFollowJudge": null
        }
    },
    "match": {
        "create": null,
        "leave": null,
        "join": null,
        "joinById": null,
        "full": null,
        "rematch": null,
        "lobby": {
            "start": null,
            "cancelCountdown": null,
            "starting": null,
            "waiting": null
        },
        "browser": {
            "list": null,
            "available": null,
            "noneAvailable": null
        },
        "matchmaking": {
            "tiredOfWaiting": null,
            "cancel": null,
            "searching": null,
            "found": null
        },
        "info": {
            "makeHost": null,
            "kickUser": null,
            "noMatches": null,
            "rematch": null,
            "rematchWaiting": null,
            "rematchRequest": null,
            "joinById": null,
            "public": null,
            "private": null,
            "finishedSettings": null,
            "leave": null,
            "leaveLast": null,
            "leaveAsHost": null
        }
    },
    "info": {
        "accountLinkSuggestion": null,
        "accountLinked": null,
        "incompleteTranslationNotice": null,
        "betaNotice": null,
        "clickForDetails": null,
        "howToPlay": null,
        "howToPlayShort": null,
        "skipStepOverHalf": null,
        "skipStepAll": null,
        "voteReduceTime": null,
        "interfaceAutoResize": null,
        "opponentMissedTurn": null,
        "localPlay": null,
        "highPing": null,
        "hasBots": null,
        "inactiveUser": null,
        "copiedToClipboard": null,
        "noMessages": null,
        "sendFirstMessage": null,
        "voteSelf": null,
        "votePick": null,
        "votePickChange": null,
        "votePickSelected": null,
        "inactiveOpponent": null,
        "inactiveOpponents": null,
        "gameMenu": null,
        "forfeit": null,
        "unsavedChanges": null,
        "accountDeletion": null,
        "notMeWarning": null,
        "matchesDisabled": null,
        "fileUpload": null,
        "fileUploadMore": null,
        "gameJoin": null,
        "gameHelp": null,
        "areYouSure": null,
        "customizePreset": null,
        "settings": {
            "redeemCode": {
                "title": null,
                "description": null,
                "unlinked": null,
                "success": null,
                "expiration": null
            },
            "experience": {
                "title": null,
                "description": null
            },
            "statistics": {
                "title": null,
                "description": null
            },
            "analytics": {
                "title": null,
                "description": null,
                "blocked": null,
                "dnt": null
            },
            "serverData": {
                "title": null,
                "description": null
            },
            "localStorage": {
                "title": null,
                "description": null
            },
            "myDevices": {
                "description": null,
                "noOtherDevices": null,
                "unlinked": null
            }
        },
        "authentication": {
            "login": {
                "title": null,
                "description": null
            },
            "setupThreshold": {
                "title": null,
                "description": null
            },
            "setup": {
                "title": null,
                "description": null,
                "disclaimer": null
            },
            "unlink": {
                "title": null,
                "description": null
            },
            "unlinkSuccess": {
                "title": null,
                "description": null
            },
            "transferStart": {
                "title": null,
                "description": null
            },
            "transferConfirm": {
                "title": null,
                "description": null
            },
            "transferSuccess": {
                "title": null,
                "description": null
            },
            "logout": {
                "title": null,
                "description": null
            },
            "logoutGlobally": {
                "title": null,
                "description": null
            },
            "logoutSuccess": {
                "title": null,
                "description": null
            },
            "relogin": {
                "title": null,
                "description": null
            },
            "loginCode": {
                "title": null
            },
            "ready": {
                "title": null,
                "description": null
            },
            "loginNoAccount": null,
            "logoutGloballyCompleted": null,
            "verificationEmail": null,
            "noEmail": null
        },
        "battleship": {
            "keyToRotate": null,
            "tapToRotate": null,
            "dragToMove": null,
            "setup": null
        },
        "yacht": {
            "title": {
                "ones": null,
                "twos": null,
                "threes": null,
                "fours": null,
                "fives": null,
                "sixes": null,
                "threeOfAKind": null,
                "fourOfAKind": null,
                "fullHouse": null,
                "smallStraight": null,
                "largeStraight": null,
                "yacht": null,
                "chance": null,
                "sum": null,
                "bonus": null,
                "totalScore": null
            },
            "shortTitle": {
                "threeOfAKind": null,
                "fourOfAKind": null,
                "smallStraight": null,
                "largeStraight": null,
                "totalScore": null
            },
            "description": {
                "bonus": null,
                "number": null,
                "threeOfAKind": null,
                "fourOfAKind": null,
                "fullHouse": null,
                "smallStraight": null,
                "largeStraight": null,
                "yacht": null,
                "yachtBonus": null,
                "chance": null
            },
            "scoreHint": null,
            "holdHint": null,
            "earnsMatch": null,
            "earnsPoints": null,
            "earnsSum": null,
            "noPointsWarning": null
        },
        "poolType": {
            "SOLID": null,
            "STRIPE": null
        },
        "poolFoul": {
            "CUE_BALL_POCKET": null,
            "CUE_BALL_HIT_NO_BALL": null,
            "CUE_BALL_HIT_WRONG_BALL": null,
            "CUSHION_HIT_MIN_ON_BREAK": null,
            "CUSHION_HIT_INVALID": null,
            "CONSECUTIVE_FOULS_EXCEEDED": null,
            "ILLEGAL_8_BALL_POCKET": null,
            "ILLEGAL_8_BALL_POCKET_TOO_SOON": null,
            "POCKETED_WRONG_BALL": null
        },
        "about": {
            "description": null,
            "licensing": null,
            "developedBy": null,
            "iconsSource": null,
            "soundsSource": null,
            "rottenApplesSource": null,
            "diceSource": null,
            "localization": null
        }
    }
}<|MERGE_RESOLUTION|>--- conflicted
+++ resolved
@@ -1,14 +1,9 @@
 {
     "_meta": {
         "language": null,
-<<<<<<< HEAD
         "rtl": null,
         "total": 1210,
         "missing": 1196
-=======
-        "total": 1212,
-        "missing": 1198
->>>>>>> e3f1dc4f
     },
     "name": "Bloob.io",
     "error": {
