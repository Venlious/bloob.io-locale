{
    "_meta": {
        "language": null,
        "rtl": null,
<<<<<<< HEAD
        "total": 1829,
        "missing": 1825
=======
        "total": 1815,
        "missing": 1811
>>>>>>> dc511c1a
    },
    "name": "Bloob.io",
    "error": {
        "redeemCode": {
            "invalid": null,
            "alreadyOwned": null,
            "alreadyUsed": null
        },
        "authentication": {
            "expired": null,
            "alreadyLinkedUser": null,
            "alreadyLinkedEmail": null,
            "alreadyUsedEmail": null,
            "invalidUserEmail": null,
            "invalidDevice": null,
            "invalidUser": null,
            "invalidCode": null,
            "invalidSessionName": null,
            "alreadyUsedSessionName": null
        },
        "rateLimit": {
            "malicious": null,
            "secure": null,
            "generic": null
        },
        "generic": {
            "friendAccountRequired": null,
            "friendLimitSelf": null,
            "friendLimitOther": null,
            "pendingFriendLimitSelf": null,
            "pendingFriendLimitOther": null,
            "userOffline": null,
            "notFriends": null,
            "alreadyFriends": null,
            "pendingFriends": null,
            "startingUp": null,
            "incorrectProductPrice": null,
            "insufficientBalance": null,
            "invalidPurchaseWindow": null,
            "invalidProduct": null,
            "alreadyOwnedProduct": null,
            "levelTooLow": null,
            "differentSessionConnected": null,
            "sameSessionConnected": null,
            "blockedFrame": null,
            "unableToConnectToServer": null,
            "desync": null,
            "title": null,
            "invalid": null,
            "texture": null,
            "invalidEmail": null,
            "invalidAction": null,
            "maintenance": null,
            "missingArguments": null,
            "missingAction": null,
            "cannotSelf": null,
            "actionAgainstBot": null,
            "againstAgainstInactiveUser": null,
            "invalidUser": null,
            "invalidTime": null,
            "versionMismatch": null,
            "clipboard": null
        },
        "config": {
            "invalidType": null,
            "invalidOption": null,
            "invalidArgument": null,
            "displayOnly": null,
            "integer": null,
            "max": null,
            "min": null,
            "increment": null,
            "minExceedMaxLength": null,
            "maxSubceedMinLength": null
        },
        "start": {
            "fieldRows": null,
            "fieldCannotFitUsers": null,
            "questionThreshold": null,
            "whiteCardThreshold": null,
            "blackCardThreshold": null,
            "insufficientPlayers": null
        },
        "game": {
            "velocity": null,
            "missedTurnWarning": null,
            "missedTurnKick": null,
            "autoTurnWarning": null,
            "autoTurnKick": null,
            "insufficientRows": null,
            "stuckSkip": null,
            "stuckThreshold": null,
            "allStuck": null,
            "invalid": null,
            "noRollsRemaining": null,
            "incorrectValue": null,
            "invalidMove": null,
            "invalidVote": null,
            "noLives": null,
            "alreadyPlaced": null,
            "alreadyVoted": null,
            "invalidPlacement": null,
            "invalidBombPlacement": null,
            "cellClaimed": null,
            "colorClaimed": null,
            "invalidColumnRow": null,
            "invalidColumn": null,
            "invalidWord": null,
            "wordTooShort": null,
            "wordTooLong": null,
            "loading": null
        },
        "card": {
            "handLocked": null,
            "handTooFull": null,
            "loadingSets": null,
            "invalid": null,
            "invalidSet": null,
            "invalidSelection": null,
            "notInHand": null,
            "loadError": null,
            "underscore": null,
            "empty": null,
            "pickLimit": null,
            "setSizeLimit": null,
            "setName": null
        },
        "preset": {
            "alreadyApplied": null,
            "invalid": null
        },
        "match": {
            "blocked": null,
            "empty": null,
            "rematchTimeout": null,
            "rematchCancelled": null,
            "inactive": null,
            "inactiveWarning": null,
            "replacedByBot": null,
            "kicked": null,
            "deleted": null,
            "invalid": null,
            "computer": null,
            "private": null,
            "startStop": null,
            "inProgress": null,
            "full": null
        },
        "profile": {
            "usernameBlocked": null,
            "missingData": null,
            "invalidNickname": null,
            "invalidPicture": null,
            "lockedPicture": null,
            "nicknameMaxLength": null,
            "nicknameMinLength": null,
            "nicknameAllowedCharacters": null,
            "nicknameBanned": null,
            "inGame": null
        },
        "requirement": {
            "acknowledgeWarning": null,
            "authentication": null,
            "credentials": null,
            "validAccount": null,
            "inLobby": null,
            "notJudge": null,
            "judge": null,
            "turn": null,
            "duringGame": null,
            "finishedGame": null,
            "inGame": null,
            "notInGame": null,
            "notMatchmaking": null,
            "matchHost": null,
            "admin": null
        }
    },
    "game": {
        "generic": {
            "name": null,
            "title": null,
            "description": null,
            "options": {
                "public": {
                    "title": null
                },
                "handSize": {
                    "title": null,
                    "help": null
                },
                "maxUsers": {
                    "title": null,
                    "help": null
                },
                "botCount": {
                    "help": null
                },
                "pointer": {
                    "title": null,
                    "help": null,
                    "data": {
                        "OFF": null,
                        "PRIVATE": null,
                        "EVERYONE": null
                    }
                },
                "botDifficulty": {
                    "title": null,
                    "data": {
                        "easy": null,
                        "normal": null,
                        "hard": null
                    }
                },
                "generic": {
                    "data": {
                        "required": null,
                        "notRequired": null
                    }
                },
                "winCondition": {
                    "title": null,
                    "help": null
                },
                "winAmount": {
                    "title": null
                },
                "turnTime": {
                    "title": null,
                    "help": null
                },
                "inputTime": {
                    "title": null,
                    "help": null
                },
                "continueAutomatically": {
                    "title": null,
                    "help": null
                },
                "continueTime": {
                    "title": null,
                    "help": null
                },
                "timeFreedomMode": {
                    "title": null,
                    "help": null,
                    "data": {
                        "off": null
                    }
                },
                "scoringSystem": {
                    "title": null,
                    "help": {
                        "default": null,
                        "SPEED": null,
                        "ORDER": null,
                        "FIXED": null,
                        "PROGRESSIVE": null,
                        "STREAK": null
                    },
                    "data": {
                        "SPEED": null,
                        "ORDER": null,
                        "FIXED": null,
                        "PROGRESSIVE": null,
                        "STREAK": null
                    }
                },
                "mode": {
                    "title": null,
                    "help": {
                        "default": null,
                        "SOLO": null,
                        "CO_OP": null,
                        "TEAM": null
                    },
                    "data": {
                        "SOLO": null,
                        "CO_OP": null,
                        "TEAM": null
                    }
                },
                "deckSize": {
                    "title": null,
                    "help": null,
                    "data": {
                        "half": null,
                        "full": null,
                        "double": null
                    }
                }
            },
            "help": {},
            "presets": {
                "custom": {
                    "title": null,
                    "description": null
                },
                "default": {
                    "title": null
                },
                "timeFreedom": {
                    "title": null,
                    "description": [
                        null,
                        null
                    ]
                }
            }
        },
        "WORDRACE": {
            "name": null,
            "title": null,
            "description": null,
            "options": {
                "globalLanguage": {
                    "title": null,
                    "help": {
                        "enabled": null,
                        "disabled": null
                    }
                },
                "language": {
                    "title": null,
                    "help": {
                        "intro": null,
                        "globalLanguage": null
                    }
                },
                "sharedField": {
                    "title": null,
                    "help": null
                },
                "multiplier": {
                    "title": null,
                    "help": null,
                    "data": {
                        "off": null,
                        "uncommon": null,
                        "common": null,
                        "veryCommon": null,
                        "extreme": null
                    }
                },
                "roundTotal": {
                    "title": null,
                    "help": null
                },
                "roundDuration": {
                    "title": null,
                    "help": null
                },
                "roundIntermission": {
                    "title": null,
                    "help": null
                },
                "minWordLength": {
                    "title": null,
                    "help": null
                },
                "maxWordLength": {
                    "title": null,
                    "help": null
                },
                "_wordLength": {
                    "title": null,
                    "help": null,
                    "data": {
                        "between": null
                    }
                },
                "field": {
                    "title": null,
                    "help": {
                        "change": null,
                        "notice": null
                    },
                    "data": {
                        "10x8": null,
                        "13x10": null,
                        "17x13": null,
                        "20x15": null
                    }
                },
                "_gameDuration": {
                    "title": null
                }
            },
            "presets": {
                "party": {
                    "title": null,
                    "description": [
                        null,
                        null
                    ]
                },
                "blitz": {
                    "title": null,
                    "description": [
                        null,
                        null
                    ]
                },
                "solo": {
                    "title": null,
                    "description": [
                        null
                    ]
                }
            },
            "help": {
                "find_word": {
                    "title": null,
                    "description": [
                        null,
                        null
                    ]
                },
                "gameplay": {
                    "title": null,
                    "description": [
                        null,
                        null
                    ]
                },
                "multiplier": {
                    "title": null,
                    "description": [
                        null,
                        null
                    ]
                },
                "language": {
                    "title": null,
                    "description": [
                        null,
                        null
                    ]
                }
            }
        },
        "FOUR_IN_A_ROW": {
            "name": null,
            "title": null,
            "description": null,
            "options": {
                "field": {
                    "title": null,
                    "help": null,
                    "data": {
                        "7x6": null,
                        "9x4": null,
                        "9x6": null,
                        "13x8": null,
                        "17x10": null
                    }
                },
                "piecesInRow": {
                    "title": null,
                    "help": null,
                    "data": {
                        "3": null,
                        "4": null,
                        "5": null,
                        "6": null
                    }
                },
                "sideColumns": {
                    "title": null,
                    "help": null
                },
                "flip": {
                    "title": null,
                    "help": null,
                    "data": {
                        "everyTurn": null,
                        "countTurns": null
                    }
                },
                "turnsUntilFlip": {
                    "title": null,
                    "help": null
                },
                "tetrisMode": {
                    "title": null,
                    "help": null
                }
            },
            "presets": {
                "default": {
                    "title": null
                },
                "fiveInARow": {
                    "title": null,
                    "description": [
                        null,
                        null
                    ]
                },
                "tetris": {
                    "title": null,
                    "description": null
                },
                "flipParty": {
                    "title": null,
                    "description": [
                        null,
                        null
                    ]
                }
            },
            "help": {
                "placement": {
                    "title": null,
                    "description": [
                        null,
                        null
                    ]
                },
                "win": {
                    "title": null,
                    "description": [
                        null,
                        null
                    ]
                }
            }
        },
        "ROTTEN_APPLES": {
            "name": null,
            "title": null,
            "description": null,
            "options": {
                "winCondition": {
                    "data": {
                        "first": null,
                        "most": null
                    }
                },
                "judgeSystem": {
                    "title": null,
                    "help": null,
                    "data": {
                        "single": null,
                        "everyone": null
                    }
                },
                "pickBlackCard": {
                    "title": null,
                    "help": null
                },
                "handPreview": {
                    "title": null,
                    "help": null
                },
                "dumpRound": {
                    "title": null,
                    "help": null,
                    "data": {
                        "disabled": null,
                        "round": null
                    }
                },
                "dumpRoundAmount": {
                    "title": null
                },
                "showNsfw": {
                    "title": null,
                    "help": null
                },
                "showSpecific": {
                    "title": null,
                    "help": null
                },
                "_filter": {
                    "title": null,
                    "help": null
                },
                "timePicking": {
                    "title": null,
                    "help": null
                },
                "responseCardLimit": {
                    "title": null,
                    "help": null
                },
                "timeDeciding": {
                    "title": null,
                    "help": {
                        "intro": null,
                        "calc": null
                    }
                },
                "timeVoting": {
                    "title": null,
                    "help": {
                        "intro": null,
                        "calc": null
                    }
                },
                "timeReveal": {
                    "title": null,
                    "help": {
                        "intro": null,
                        "calc": null
                    }
                },
                "timeHandPreview": {
                    "title": null,
                    "help": {
                        "intro": null,
                        "calc": null
                    }
                },
                "timeDumpRound": {
                    "title": null,
                    "help": {
                        "intro": null,
                        "calc": null
                    }
                }
            },
            "presets": {
                "default": {
                    "title": null,
                    "description": null
                },
                "democracy": {
                    "title": null,
                    "description": null
                },
                "blitz": {
                    "title": null,
                    "description": [
                        null,
                        null
                    ]
                }
            },
            "help": {
                "action": {
                    "title": null,
                    "description": [
                        null,
                        null
                    ]
                },
                "move": {
                    "title": null,
                    "description": [
                        null,
                        null
                    ]
                },
                "vote": {
                    "title": null,
                    "description": [
                        null,
                        null
                    ]
                },
                "sets": {
                    "title": null,
                    "description": [
                        null,
                        null
                    ]
                }
            }
        },
        "CHECKERS": {
            "name": null,
            "title": null,
            "description": null,
            "options": {
                "forceTake": {
                    "title": null,
                    "help": {
                        "enabled": null,
                        "disabled": null
                    }
                },
                "field": {
                    "title": null,
                    "help": null,
                    "data": {
                        "8x8": null,
                        "10x10": null,
                        "12x12": null,
                        "plus": null
                    }
                },
                "winCondition": {
                    "help": null,
                    "data": {
                        "MORE_PIECES": null,
                        "OPPOSITE_SIDE": null
                    }
                },
                "kingCondition": {
                    "title": null,
                    "help": null,
                    "data": {
                        "OPPOSITE_SIDE": null,
                        "TAKE": null,
                        "ALL": null,
                        "NONE": null
                    }
                },
                "backwardsTake": {
                    "title": null,
                    "help": null
                },
                "chainTake": {
                    "title": null,
                    "help": null
                },
                "staleCount": {
                    "title": null,
                    "help": null
                },
                "stuckThreshold": {
                    "title": null,
                    "help": null
                },
                "rows": {
                    "title": null,
                    "help": null
                }
            },
            "presets": {
                "default": {
                    "title": null,
                    "description": null
                },
                "international": {
                    "title": null,
                    "description": null
                },
                "canadian": {
                    "title": null,
                    "description": null
                },
                "party": {
                    "title": null,
                    "description": null
                }
            },
            "help": {
                "movement": {
                    "title": null,
                    "description": [
                        null,
                        null
                    ]
                },
                "take": {
                    "title": null,
                    "description": [
                        null,
                        null
                    ]
                },
                "king": {
                    "title": null,
                    "description": [
                        null,
                        null
                    ]
                },
                "goal": {
                    "title": "Goal",
                    "description": [
                        null,
                        null
                    ]
                }
            }
        },
        "BLOMBER": {
            "name": null,
            "title": null,
            "description": null,
            "options": {
                "field": {
                    "title": null,
                    "help": null,
                    "data": {
                        "9x9": null,
                        "11x9": null,
                        "qrSquare": null
                    }
                },
                "winCondition": {
                    "data": {
                        "LAST_STANDING": null,
                        "KILL_COUNT": null,
                        "TIME": null
                    }
                },
                "defaultBombCount": {
                    "title": null,
                    "help": null
                },
                "defaultBombSize": {
                    "title": null,
                    "help": null
                },
                "defaultSpeed": {
                    "title": null,
                    "help": null
                },
                "respawnDelay": {
                    "title": null,
                    "help": null
                },
                "bombPush": {
                    "title": null,
                    "help": null
                },
                "explosionDelay": {
                    "title": null,
                    "help": null
                },
                "chainReaction": {
                    "title": null,
                    "help": null
                },
                "cratePercentage": {
                    "title": null,
                    "help": null
                },
                "powerUpPercentage": {
                    "title": null,
                    "help": null
                }
            },
            "help": {},
            "presets": {
                "default": {
                    "title": null,
                    "description": [
                        null,
                        null,
                        null
                    ]
                },
                "party": {
                    "title": null,
                    "description": [
                        null,
                        null,
                        null
                    ]
                },
                "action": {
                    "title": null,
                    "description": [
                        null,
                        null,
                        null,
                        null
                    ]
                }
            }
        },
        "EIGHT_BALL_POOL": {
            "name": null,
            "title": null,
            "description": null,
            "options": {
                "aimingLine": {
                    "title": null,
                    "help": null
                },
                "speed": {
                    "title": null,
                    "help": null
                },
                "illegalBallPocket": {
                    "title": null
                },
                "ruleContactRailOnBreak": {
                    "title": null,
                    "help": null,
                    "data": {
                        "one": null,
                        "two": null,
                        "three": null,
                        "four": null
                    }
                },
                "assignedGroup": {
                    "title": null,
                    "help": null,
                    "data": {
                        "pocket": null,
                        "random": null
                    }
                },
                "ruleTurnCanHitBall": {
                    "title": null,
                    "help": null,
                    "data": {
                        "assignedGroup": null,
                        "assignedGroupPlus": null,
                        "eitherGroup": null,
                        "anyBall": null
                    }
                },
                "ruleTurnMustHitBall": {
                    "title": null,
                    "help": null
                },
                "ruleTurnContactRail": {
                    "title": null,
                    "help": null
                },
                "ruleConsecutiveFouls": {
                    "title": null,
                    "help": null,
                    "data": {
                        "off": null,
                        "loseOnTwo": null,
                        "loseOnThree": null,
                        "loseOnFour": null
                    }
                },
                "foul": {
                    "help": {
                        "disabled": null
                    },
                    "data": {
                        "nothing": null,
                        "keepTurn": null,
                        "endTurn": null,
                        "endTurnHand": null,
                        "reset": null,
                        "resetHand": null,
                        "instantWin": null,
                        "instantLoss": null
                    }
                },
                "foulPocketCueBall": {
                    "title": null,
                    "help": null
                },
                "foulPocketOpponentBall": {
                    "title": null,
                    "help": null
                },
                "foulPocketOwnAndOpponentBall": {
                    "title": null,
                    "help": null
                },
                "foulIllegalEightBallBreak": {
                    "title": null,
                    "help": null
                },
                "foulIllegalEightBallPocket": {
                    "title": null,
                    "help": null
                },
                "foulIllegalEightBallPocketTooSoon": {
                    "title": null,
                    "help": null
                }
            },
            "presets": {
                "default": {
                    "title": null
                },
                "wpa": {
                    "title": null,
                    "description": null
                },
                "upa": {
                    "title": null,
                    "description": null
                },
                "relaxed": {
                    "title": null,
                    "description": null
                },
                "ruthless": {
                    "title": null,
                    "description": null
                }
            },
            "help": {
                "field": {
                    "title": null,
                    "description": [
                        null,
                        null
                    ]
                },
                "breaking": {
                    "title": null,
                    "description": [
                        null,
                        null
                    ]
                },
                "gameplay": {
                    "title": null,
                    "description": [
                        null,
                        null
                    ]
                },
                "objective": {
                    "title": null,
                    "description": [
                        null,
                        null
                    ]
                }
            }
        },
        "YACHT": {
            "name": null,
            "title": null,
            "description": null,
            "options": {
                "rolls": {
                    "title": null,
                    "help": null
                },
                "speed": {
                    "title": null,
                    "help": null
                },
                "addedRollTime": {
                    "title": null,
                    "help": null
                },
                "upperBonus": {
                    "title": null,
                    "help": null
                },
                "upperBonusThreshold": {
                    "title": null,
                    "help": null
                },
                "upperBonusReward": {
                    "title": null,
                    "help": null
                },
                "additionalYacht": {
                    "title": null,
                    "help": null
                },
                "jokerYacht": {
                    "title": null,
                    "help": null
                },
                "additionalYachtReward": {
                    "title": null,
                    "help": null
                }
            },
            "presets": {
                "joker": {
                    "title": null,
                    "description": [
                        null
                    ]
                }
            },
            "help": {
                "objective": {
                    "title": null,
                    "description": [
                        null,
                        null
                    ]
                },
                "rolling_dice": {
                    "title": null,
                    "description": [
                        null,
                        null
                    ]
                },
                "holding_dice": {
                    "title": null,
                    "description": [
                        null,
                        null
                    ]
                },
                "earning_points": {
                    "title": null,
                    "description": [
                        null,
                        null
                    ]
                },
                "picking_category": {
                    "title": null,
                    "description": [
                        null,
                        null
                    ]
                },
                "bonus": {
                    "title": null,
                    "description": [
                        null,
                        null
                    ]
                },
                "tips": {
                    "title": null,
                    "description": [
                        null,
                        null
                    ]
                },
                "shortcuts": {
                    "title": null,
                    "description": [
                        null
                    ]
                }
            }
        },
        "BATTLESHIP": {
            "name": null,
            "title": null,
            "description": null,
            "options": {
                "placementTime": {
                    "title": null,
                    "help": null
                },
                "gridSize": {
                    "title": null,
                    "help": null,
                    "data": {
                        "random": null,
                        "7x7": null,
                        "11x11": null,
                        "15x15": null
                    }
                },
                "level": {
                    "title": null,
                    "help": null,
                    "data": {
                        "random": null,
                        "peninsula": null,
                        "archipelago": null,
                        "canal": null,
                        "atoll": null,
                        "bay": null,
                        "bigIsland": null,
                        "pier": null,
                        "littleIsland": null,
                        "keys": null,
                        "lagoon": null,
                        "ocean": null
                    }
                },
                "levelOrientation": {
                    "title": null,
                    "help": null,
                    "data": {
                        "random": null,
                        "NORTH": null,
                        "EAST": null,
                        "SOUTH": null,
                        "WEST": null
                    }
                },
                "shipSpacing": {
                    "title": null,
                    "help": null
                },
                "shipReveal": {
                    "title": null,
                    "help": null
                },
                "hitAfterHit": {
                    "title": null,
                    "help": null
                }
            },
            "presets": {},
            "help": {}
        },
        "SUPER_TIC_TAC_TOE": {
            "name": null,
            "title": null,
            "description": null,
            "options": {
                "winFallback": {
                    "title": null,
                    "help": null
                },
                "gridCascade": {
                    "title": null,
                    "help": null
                }
            },
            "presets": {
                "longHaul": {
                    "title": null,
                    "description": [
                        null
                    ]
                }
            },
            "help": {
                "objective": {
                    "title": null,
                    "description": [
                        null,
                        null
                    ]
                },
                "twist": {
                    "title": null,
                    "description": [
                        null
                    ]
                },
                "win": {
                    "title": null,
                    "description": [
                        null
                    ]
                }
            }
        },
        "CRIBBAGE": {
            "name": null,
            "title": null,
            "description": null,
            "options": {
                "summaryEnabled": {
                    "title": null,
                    "help": null
                },
                "summaryTime": {
                    "title": null,
                    "help": null
                },
                "playTime": {
                    "title": null,
                    "help": null
                },
                "cribTime": {
                    "title": null,
                    "help": null
                },
                "starterCardTime": {
                    "title": null,
                    "help": null
                },
                "revealSpeed": {
                    "title": null,
                    "help": null
                },
                "dealerExtraCard": {
                    "title": null,
                    "help": null
                },
                "winCondition": {
                    "data": {
                        "FIRST": null,
                        "HIGHEST_AFTER": null
                    }
                }
            },
            "presets": {
                "blitz": {
                    "title": null,
                    "description": [
                        null,
                        null
                    ]
                }
            },
            "help": {
                "objective": {
                    "title": null,
                    "description": [
                        null,
                        null
                    ]
                },
                "deal": {
                    "title": null,
                    "description": [
                        null,
                        null
                    ]
                },
                "play": {
                    "title": null,
                    "description": [
                        null,
                        null
                    ]
                },
                "show": {
                    "title": null,
                    "description": [
                        null,
                        null
                    ]
                }
            }
        },
        "WAR": {
            "name": null,
            "title": null,
            "description": null,
            "options": {
                "winCondition": {
                    "help": null,
                    "data": {
                        "LAST_STANDING": null,
                        "HIGHEST_AFTER": null
                    }
                },
                "warRequirement": {
                    "title": null,
                    "help": null,
                    "data": {
                        "DEFAULT": null,
                        "CARD_VALUE": null
                    }
                },
                "warCardCount": {
                    "title": null,
                    "help": null
                }
            },
            "presets": {
                "razboi": {
                    "title": null,
                    "description": [
                        null
                    ]
                },
                "blitz": {
                    "title": null,
                    "description": [
                        null,
                        null
                    ]
                }
            },
            "help": {
                "objective": {
                    "title": null,
                    "description": [
                        null,
                        null
                    ]
                },
                "war": {
                    "title": null,
                    "description": [
                        null,
                        null
                    ]
                }
            }
        },
        "GIN_RUMMY": {
            "name": null,
            "title": null,
            "description": null,
            "options": {
                "winAmount": {
                    "help": null
                },
                "knock": {
                    "title": null,
                    "help": {
                        "enabled": null,
                        "firstDiscardCard": null,
                        "disabled": null
                    },
                    "data": {
                        "firstDiscardCard": null
                    }
                },
                "knockBasedOnFirstCard": {
                    "title": null,
                    "help": null
                },
                "knockThreshold": {
                    "title": null,
                    "help": null
                },
                "ginPointAmount": {
                    "title": null,
                    "help": null
                },
                "bigGinPointAmount": {
                    "title": null,
                    "help": null
                },
                "undercutPointAmount": {
                    "title": null,
                    "help": null
                },
                "firstBonusPointAmount": {
                    "title": null,
                    "help": null
                },
                "roundBonusPointAmount": {
                    "title": null,
                    "help": null
                },
                "shutoutBonusPointAmount": {
                    "title": null,
                    "help": null
                }
            },
            "presets": {
                "straightGin": {
                    "title": null,
                    "description": [
                        null,
                        null
                    ]
                },
                "oklahomaGin": {
                    "title": null,
                    "description": [
                        null
                    ]
                }
            },
            "help": {
                "rounds": {
                    "title": null,
                    "description": [
                        null,
                        null
                    ]
                },
                "deadwood": {
                    "title": null,
                    "description": [
                        null,
                        null
                    ]
                },
                "melds": {
                    "title": null,
                    "description": [
                        null,
                        null
                    ]
                },
                "knock": {
                    "title": null,
                    "description": [
                        null,
                        null
                    ]
                },
                "gin": {
                    "title": null,
                    "description": [
                        null,
                        null
                    ]
                },
                "goal": {
                    "title": null,
                    "description": [
                        null,
                        null
                    ]
                }
            }
        },
        "AI_ASSASSIN": {
            "name": null,
            "title": null,
            "description": null,
            "options": {},
            "presets": {},
            "help": {}
        },
        "ROCK_PAPER_SCISSORS": {
            "name": null,
            "title": null,
            "description": null,
            "options": {
                "result": {
                    "data": {
                        "rock": null,
                        "paper": null,
                        "scissors": null
                    }
                },
                "winCondition": {
                    "data": {
                        "LAST_STANDING": null,
                        "FIRST": null,
                        "HIGHEST_AFTER": null
                    }
                }
            },
            "presets": {
                "default": {
                    "title": null,
                    "description": [
                        null
                    ]
                },
                "survival": {
                    "title": null,
                    "description": [
                        null,
                        null,
                        null
                    ]
                },
                "bestOfSeries": {
                    "title": null,
                    "description": [
                        null
                    ]
                }
            },
            "help": {
                "rules": {
                    "title": null,
                    "description": [
                        null,
                        null
                    ]
                },
                "group": {
                    "title": null,
                    "description": [
                        null,
                        null
                    ]
                },
                "bots": {
                    "title": null,
                    "description": [
                        null
                    ]
                }
            }
        },
        "NUMBER_SHOWDOWN": {
            "name": null,
            "title": null,
            "description": null,
            "options": {
                "winAmount": {
                    "help": null
                },
                "mode": {
                    "title": null,
                    "help": null,
                    "data": {
                        "SINGLE_HIDER": null,
                        "HIDE_AND_SEEK": null,
                        "LAST_STANDING": null
                    }
                },
                "field": {
                    "title": null,
                    "help": null
                },
                "revealSpeed": {
                    "title": null,
                    "help": null
                },
                "multiplier": {
                    "title": null,
                    "help": null,
                    "data": {
                        "off": null,
                        "uncommon": null,
                        "common": null,
                        "veryCommon": null
                    }
                },
                "dynamicScoring": {
                    "title": null,
                    "help": {
                        "introduction": null,
                        "calculation": null
                    }
                },
                "pointsFind": {
                    "title": null,
                    "help": null
                },
                "minPointsFind": {
                    "title": null
                },
                "maxPointsFind": {
                    "title": null
                },
                "pointsHideRound": {
                    "title": null,
                    "help": null
                },
                "minPointsHideRound": {
                    "title": null
                },
                "maxPointsHideRound": {
                    "title": null
                },
                "pointsLastAlive": {
                    "title": null,
                    "help": null
                },
                "minPointsLastAlive": {
                    "title": null
                },
                "maxPointsLastAlive": {
                    "title": null
                }
            },
            "presets": {},
            "help": {}
        },
        "TRIVIA": {
            "name": null,
            "title": null,
            "description": null,
            "options": {
                "consensus": {
                    "title": null,
                    "help": null
                },
                "lockAnswer": {
                    "title": null,
                    "help": null
                },
                "eliminationChallenge": {
                    "title": null,
                    "help": null
                },
                "randomMultiplier": {
                    "title": null,
                    "help": null
                }
            },
            "presets": {
                "versus": {
                    "title": null,
                    "description": [
                        null,
                        null
                    ]
                },
                "hardcoreVersus": {
                    "title": null,
                    "description": [
                        null,
                        null,
                        null
                    ]
                },
                "coop": {
                    "title": null,
                    "description": [
                        null,
                        null
                    ]
                },
                "teams": {
                    "title": null,
                    "description": [
                        null,
                        null
                    ]
                }
            },
            "help": {
                "soloOrWorkTogether": {
                    "title": null,
                    "description": [
                        null,
                        null
                    ]
                },
                "questionPacks": {
                    "title": null,
                    "description": [
                        null,
                        null
                    ]
                },
                "star": {
                    "title": null,
                    "description": [
                        null
                    ]
                }
            }
        },
        "SNOOKER": {
            "name": null,
            "title": null,
            "description": null,
            "options": {},
            "presets": {},
            "help": {
                "field": {
                    "title": null,
                    "description": [
                        null,
                        null
                    ]
                },
                "gameplay": {
                    "title": null,
                    "description": [
                        null,
                        null
                    ]
                },
                "foul": {
                    "title": null,
                    "description": [
                        null,
                        null
                    ]
                },
                "objective": {
                    "title": null,
                    "description": [
                        null
                    ]
                }
            }
        }
    },
    "chat": {
        "affirmative": null,
        "thanks": null,
        "sorry": null,
        "goodLuck": null,
        "brb": null,
        "go": null,
        "glhf": null,
        "gg": null,
        "readyCheck": null,
        "changeSettings": null,
        "ready": null,
        "wait": null,
        "letsGo": null,
        "greeting": null,
        "how": null,
        "closeOne": null,
        "niceOne": null,
        "checkThisOut": null,
        "remindMove": null,
        "wow": null,
        "oops": null,
        "no": null,
        "ohNo": null,
        "wellPlayed": null,
        "rematch": null,
        "fun": null,
        "bye": null,
        "shortYes": null,
        "shortNo": null
    },
    "header": {
        "message": {
            "lobby": null,
            "finished": null,
            "tied": null,
            "finishedRematch": null,
            "placingShips": null,
            "firing": null,
            "firingSelf": null,
            "inProgress": null,
            "staleMoves": null,
            "forfeit": null,
            "inactive": null,
            "pickActionCard": null,
            "pickCardSelection": null,
            "handDump": null,
            "handPreview": null,
            "countingScores": null,
            "voting": null,
            "voteResults": null,
            "flippingField": null,
            "removingRow": null,
            "yourTurn": null,
            "nameTurn": null,
            "tiedVote": null,
            "tieEndedRound": null,
            "youEndedRound": null,
            "nameEndedRound": null,
            "youWonRound": null,
            "nameWonRound": null,
            "yourTurnBreaking": null,
            "nameTurnBreaking": null,
            "roundSummary": null,
            "roundCount": null,
            "roundCurrent": null,
            "startingNewRound": null,
            "questionCount": null,
            "questionCurrent": null,
            "war": null,
            "outcome": null,
            "input": null,
            "waitingForAI": null,
            "dealingCards": null,
            "youPickStarterCard": null,
            "namePickStarterCard": null,
            "yourCrib": null,
            "nameCrib": null
        },
        "description": {
            "pleaseWait": null,
            "waitingForPlayers": null,
            "startCountdown": null,
            "rematchStartCountdown": null,
            "remainingTimeCountdown": null,
            "nextRoundCountdown": null,
            "youWon": null,
            "nameWon": null
        }
    },
    "placeholder": {
        "cardSetId": null,
        "cardContent": null,
        "cardSetName": null,
        "matchId": null,
        "message": null,
        "username": null,
        "password": null,
        "textarea": null
    },
    "language": {
        "nl-NL": null,
        "en-US": null,
        "en-GB": null,
        "fr-FR": null,
        "de-DE": null,
        "it-IT": null,
        "pl-PL": null,
        "pt-BR": null,
        "es-ES": null,
        "es-MX": null,
        "sv-SE": null,
        "da-DK": null,
        "fi-FI": null,
        "nb-NO": null,
        "yi-YI": null,
        "ar-SA": null,
        "hi-IN": null,
        "id-ID": null,
        "uk-UA": null,
        "ru-RU": null,
        "zh-CN": null,
        "zh-TW": null,
        "ja-JP": null,
        "ko-KR": null,
        "tr-TR": null
    },
    "status": {
        "reconnecting": null,
        "exploreAllGames": null,
        "playingAgainstBots": null,
        "playingAgainstPlayers": null,
        "matchesWaiting": null,
        "playingGame": null,
        "online": null,
        "connection": null,
        "ping": null,
        "timeOffset": null,
        "version": null,
        "userId": null,
        "notice": null
    },
    "category": {
        "misc": null,
        "yacht": null,
        "bonus": null,
        "field": null,
        "dump": null,
        "bomb": null,
        "filter": null,
        "times": null,
        "round": null,
        "flip": null,
        "default": null,
        "fallback": null,
        "take": null,
        "tetris": null,
        "basic": null,
        "language": null,
        "rules": null,
        "points": null,
        "fouls": null,
        "sciences": null,
        "artsAndEntertainment": null,
        "geography": null,
        "gaming": null,
        "technology": null,
        "popCulture": null,
        "sports": null,
        "history": null
    },
    "month": {
        "short": {
            "0": null,
            "1": null,
            "2": null,
            "3": null,
            "4": null,
            "5": null,
            "6": null,
            "7": null,
            "8": null,
            "9": null,
            "10": null,
            "11": null
        }
    },
    "time": {
        "daysShort": null,
        "hoursShort": null,
        "minutesShort": null,
        "years": null,
        "months": null,
        "days": null,
        "hours": null,
        "minutes": null,
        "seconds": null
    },
    "perk": {
        "gradientPack": {
            "title": null,
            "description": null
        },
        "maskedPack": {
            "title": null,
            "description": null
        },
        "dapperPack": {
            "title": null,
            "description": null
        },
        "militaryPack": {
            "title": null,
            "description": null
        },
        "piratePack": {
            "title": null,
            "description": null
        },
        "holidaysPack": {
            "title": null,
            "description": null
        },
        "animalPack": {
            "title": null,
            "description": null
        },
        "halloweenPack": {
            "title": null,
            "description": null
        },
        "americanFootballPack": {
            "title": null,
            "description": null
        },
        "celebrationPack": {
            "title": null,
            "description": null
        },
        "developer": {
            "title": null
        },
        "coinSmall": {
            "title": null
        },
        "coinMedium": {
            "title": null
        },
        "coinLarge": {
            "title": null
        }
    },
    "title": {
        "rookie": null,
        "beginner": null,
        "novice": null,
        "apprentice": null,
        "competitor": null,
        "challenger": null,
        "strategist": null,
        "tactician": null,
        "skilledPlayer": null,
        "risingStar": null,
        "contender": null,
        "crazyLarry": null,
        "acePlayer": null,
        "mastermind": null,
        "eliteCompetitor": null,
        "grandStrategist": null,
        "prodigy": null,
        "veteran": null,
        "allStar": null,
        "legendaryPlayer": null,
        "supremeTactician": null,
        "whizkid": null,
        "maestro": null,
        "tacticalGenius": null,
        "grandmaster": null,
        "champion": null,
        "virtuoso": null,
        "superstar": null,
        "luminary": null,
        "grandDynamo": null,
        "strategicMastermind": null,
        "tacticalVirtuoso": null,
        "supremeChampion": null,
        "legendaryStrategist": null,
        "masterOfGames": null
    },
    "count": {
        "levelShort": null,
        "experienceShort": null,
        "kills": null,
        "deaths": null,
        "lives": null,
        "files": null,
        "points": null,
        "pieces": null,
        "wins": null,
        "cards": null,
        "moves": null,
        "tiles": null,
        "playing": null,
        "players": null,
        "selectedCards": null,
        "matches": null,
        "matchesFound": null,
        "matchesWaiting": null,
        "needMorePlayers": null,
        "playAgainstBots": null,
        "playRandomOpponents": null,
        "turnsToFlip": null,
        "increment": null,
        "remaining": null,
        "shipsRemaining": null,
        "includesItems": null,
        "restartNotice": null
    },
    "misc": {
        "doublePointsQuestion": null,
        "example": null,
        "learnMore": null,
        "questions": null,
        "teamAndQuestions": null,
        "questionPacks": null,
        "rock": null,
        "paper": null,
        "scissors": null,
        "lobby": null,
        "inGame": null,
        "matchmakingSearch": null,
        "matchmakingFound": null,
        "finished": null,
        "inSameLobby": null,
        "friends": null,
        "pending": null,
        "addFriend": null,
        "removeFriend": null,
        "rescindRequest": null,
        "accept": null,
        "reject": null,
        "newFriendRequest": null,
        "roundWinner": null,
        "sort": null,
        "pass": null,
        "permanent": null,
        "total": null,
        "judge": null,
        "dealer": null,
        "slow": null,
        "normal": null,
        "fast": null,
        "fastest": null,
        "starter": null,
        "cards": null,
        "type": null,
        "iUnderstand": null,
        "scoringSystem": null,
        "notEnoughData": null,
        "averageWaitTime": null,
        "unknown": null,
        "none": null,
        "seasonal": null,
        "items": null,
        "purchaseCoins": null,
        "store": null,
        "buyNow": null,
        "expired": null,
        "yourCoins": null,
        "getCoins": null,
        "transactions": null,
        "userData": null,
        "price": null,
        "roll": null,
        "rollAgain": null,
        "rolling": null,
        "finalRoll": null,
        "remaining": null,
        "noRollsRemaining": null,
        "congratulations": null,
        "privacy": null,
        "termsOfUse": null,
        "summary": null,
        "versusPlayers": null,
        "versusBots": null,
        "never": null,
        "perks": null,
        "beta": null,
        "about": null,
        "public": null,
        "private": null,
        "add": null,
        "remove": null,
        "feature": null,
        "visibility": null,
        "tracking": null,
        "change": null,
        "yes": null,
        "no": null,
        "disabled": null,
        "enabled": null,
        "excluded": null,
        "included": null,
        "new": null,
        "fixed": null,
        "changed": null,
        "guest": null,
        "submit": null,
        "settings": null,
        "options": null,
        "localPlayers": null,
        "preset": null,
        "custom": null,
        "you": null,
        "home": null,
        "bot": null,
        "bots": null,
        "vibration": null,
        "locked": null,
        "available": null,
        "owned": null,
        "unavailable": null,
        "changeLog": null,
        "status": null,
        "information": null,
        "language": null,
        "toggle": null,
        "login": null,
        "loginToExistingAccount": null,
        "createMyAccount": null,
        "logout": null,
        "hats": null,
        "eyes": null,
        "mouths": null,
        "backgrounds": null,
        "emailAddress": null,
        "emailAddressConfirmation": null,
        "createAccount": null,
        "logoutGlobally": null,
        "unlinkMyAccount": null,
        "deleteMyAccount": null,
        "maintenance": null,
        "admin": null,
        "nsfw": null,
        "specificCards": null,
        "matchId": null,
        "chat": null,
        "sendMessage": null,
        "host": null,
        "player": null,
        "players": null,
        "loading": null,
        "percentage": null,
        "percentageDisabled": null,
        "scrollBackDown": null,
        "yourInput": null,
        "pickYourself": null,
        "highPing": null,
        "currentRoundCount": null,
        "currentContinueCount": null,
        "currentSkipCount": null,
        "currentReadyCount": null,
        "assignedTypeSelf": null,
        "assignedTypeSelfLocal": null,
        "broadcast": null,
        "confirm": null,
        "notMeOption": null,
        "close": null,
        "edit": null,
        "delete": null,
        "cancel": null,
        "reset": null,
        "start": null,
        "download": null,
        "share": null,
        "copy": null,
        "view": null,
        "forfeit": null,
        "processFiles": null,
        "checkAgain": null,
        "refreshWindow": null,
        "makeHost": null,
        "kickUser": null,
        "changeEmail": null,
        "returnToMenu": null,
        "returnToLobby": null,
        "playAsGuest": null,
        "largestTake": null,
        "takes": null,
        "pieces": null,
        "words": null,
        "longestWord": null,
        "length": null,
        "bonus": null,
        "round": null,
        "score": null,
        "highestScore": null,
        "totalScore": null,
        "finalScore": null,
        "flawlessGame": null,
        "flawlessGames": null,
        "hits": null,
        "hitRate": null,
        "rank": null,
        "kills": null,
        "assassin": null,
        "target": null,
        "assassinations": null,
        "survivals": null,
        "games": null,
        "correctRatio": null,
        "winRatio": null,
        "killDeathRatio": null,
        "lives": null,
        "points": null,
        "wins": null,
        "grids": null,
        "pocketed": null,
        "largestPocket": null,
        "shots": null,
        "deaths": null,
        "fouls": null,
        "and": null,
        "vs": null,
        "dismiss": null,
        "rename": null,
        "created": null,
        "lastSeen": null,
        "thisDevice": null,
        "otherDevices": null,
        "myAccount": null,
        "myDevices": null,
        "myData": null,
        "redeemCode": null,
        "contact": null,
        "leaderboard": null,
        "elapsedTime": null,
        "startingInTime": null,
        "averageWaitTimeBlank": null,
        "averageBlank": null,
        "highestBlank": null,
        "showBlank": null,
        "hideBlank": null,
        "orBlank": null,
        "saveBlank": null,
        "coinsBlank": null,
        "receivedBlank": null,
        "lessThanBlank": null,
        "lastSeenBlankAgo": null,
        "lastSeenJustNow": null,
        "blank": null,
        "byBlank": null,
        "sendVerification": null,
        "noThanks": null,
        "ready": null,
        "imReady": null,
        "imNotReady": null,
        "selectAll": null,
        "deselectAll": null,
        "customize": null,
        "inviteFriends": null,
        "activeFilters": null,
        "minMax": null,
        "madeBy": null,
        "selectedOfLimit": null,
        "helpLocalize": null,
        "goAdFree": null,
        "discord": null,
        "volume": null,
        "volumeInterface": null,
        "volumeEffects": null,
        "volumeMusic": null,
        "selectYourLanguage": null,
        "selectYourColor": null,
        "selectYourTeam": null,
        "latestChanges": null,
        "noChangesDetected": null,
        "newChanges": null,
        "saveChanges": null,
        "previousChanges": null
    },
    "card": {
        "empty": null,
        "total": null,
        "view": null,
        "melds": null,
        "deadwood": null,
        "editor": {
            "title": null,
            "name": null,
            "type": null,
            "content": null,
            "contentUnderscore": null,
            "pick": null,
            "create": null,
            "deleted": null,
            "edited": null,
            "created": null
        },
        "type": {
            "black": null,
            "white": null
        },
        "sets": {
            "title": null,
            "contribute": null,
            "create": null,
            "browser": null,
            "import": null,
            "importer": null,
            "namedTitle": null,
            "custom": null,
            "default": null,
            "noneFound": null,
            "noneSelected": null,
            "importById": null,
            "notInOwnLibrary": null,
            "addToLibrary": null,
            "entrySave": null,
            "entrySaved": null,
            "entryProcessing": null,
            "info": {
                "importFinished": null,
                "importProgress": null,
                "importFailed": null,
                "emptyFolder": null,
                "emptyList": null,
                "emptyListNotHost": null,
                "noneSelected": null,
                "notInOwnLibrary": null,
                "csv": null,
                "delete": null,
                "storage": null,
                "notHost": null,
                "sizeLimit": null,
                "filterDisclaimer": null
            }
        },
        "info": {
            "pickAction": null,
            "judgePickingActionCard": null,
            "waitForSelections": null,
            "preview": null,
            "dump": null,
            "noType": null,
            "delete": null,
            "winningOptionSelf": null,
            "winningOption": null,
            "actionResponseCardCounter": null,
            "navigateSelf": null,
            "navigateFollowJudge": null
        }
    },
    "match": {
        "create": null,
        "createPublic": null,
        "leave": null,
        "join": null,
        "joinById": null,
        "joinFriend": null,
        "full": null,
        "rematch": null,
        "lobby": {
            "start": null,
            "cancelCountdown": null,
            "starting": null,
            "waiting": null
        },
        "browser": {
            "list": null,
            "available": null,
            "noneAvailable": null
        },
        "opponentFilter": {
            "any": null,
            "higherThanLvl5": null,
            "higherThanLvl25": null,
            "aroundMyLevel": null
        },
        "matchmaking": {
            "searching": null,
            "settings": {
                "publicMatches": {
                    "title": null,
                    "description": null,
                    "tooltip": [
                        null,
                        null
                    ]
                },
                "games": {
                    "title": null,
                    "description": null,
                    "tooltip": [
                        null
                    ]
                },
                "opponentFilter": {
                    "title": null,
                    "description": null,
                    "tooltip": [
                        null
                    ]
                }
            }
        },
        "info": {
            "hostLeftWhileMatchmaking": null,
            "kickedWhileMatchmaking": null,
            "privateWhileMatchmaking": null,
            "makeHost": null,
            "kickUser": null,
            "noMatches": null,
            "rematch": null,
            "rematchWaiting": null,
            "rematchRequest": null,
            "joinById": null,
            "public": null,
            "private": null,
            "finishedSettings": null,
            "leave": null,
            "leaveLast": null,
            "leaveAsHost": null
        }
    },
    "info": {
        "roundEndTie": null,
        "roundEndStalemate": null,
        "roundWin": null,
        "roundLost": null,
        "youLostThisRound": null,
        "youAreOutOfLives": null,
        "playerIsEliminated": null,
        "youAreEliminated": null,
        "waitForRoundEnd": null,
        "waitForWinner": null,
        "serverRestart": null,
        "clearOldListings": null,
        "flawlessGame": null,
        "accountLinkSuggestion": null,
        "accountLinked": null,
        "incompleteTranslationNotice": null,
        "betaNotice": null,
        "clickForDetails": null,
        "howToPlay": null,
        "howToPlayShort": null,
        "skipStepOverHalf": null,
        "skipStepAll": null,
        "voteReduceTime": null,
        "opponentMissedTurn": null,
        "localPlay": null,
        "highPing": null,
        "hasBots": null,
        "inactiveUser": null,
        "copiedToClipboard": null,
        "noMessages": null,
        "sendFirstMessage": null,
        "voteSelf": null,
        "votePick": null,
        "votePickChange": null,
        "votePickSelected": null,
        "tiedVoteSelf": null,
        "tiedVoteOther": null,
        "inactiveOpponent": null,
        "inactiveOpponents": null,
        "waitForOpponent": null,
        "waitForOpponents": null,
        "nameLeftTheGame": null,
        "selfNoPoints": null,
        "nameNoPoints": null,
        "gameMenu": null,
        "forfeit": null,
        "namePointsForMove": null,
        "selfPointsForMove": null,
        "nameForfeited": null,
        "selfForfeited": null,
        "unsavedChanges": null,
        "accountDeletion": null,
        "notMeWarning": null,
        "matchesDisabled": null,
        "fileUpload": null,
        "fileUploadMore": null,
        "gameJoin": null,
        "gameHelp": null,
        "areYouSure": null,
        "customizePreset": null,
        "loginToPurchase": null,
        "seasonalItem": null,
        "cardInteractHint": null,
        "gameInvite": null,
        "eliminationChallenge": null,
        "triviaWinThreshold": null,
        "keyboardShortcutCombination": null,
        "keyboardShortcutSpinSelector": null,
        "goAdFree": null,
        "chatEmojiAlt": null,
        "zoomOutHint": null,
        "awaitingPurchaseConfirmation": {
            "title": null,
            "description": null
        },
        "friend": {
            "noFriends": null,
            "noAccount": null,
            "description": null,
            "removeDescription": null,
            "inviteReceived": null,
            "inviteSent": null
        },
        "contact": null,
        "settings": {
            "redeemCode": {
                "title": null,
                "description": null,
                "unlinked": null,
                "success": null
            },
            "experience": {
                "title": null,
                "description": null
            },
            "statistics": {
                "title": null,
                "description": null
            },
            "analytics": {
                "title": null,
                "description": null,
                "blocked": null,
                "dnt": null
            },
            "ads": {
                "title": null,
                "description": null,
                "complaint": null,
                "consent": null,
                "exempt": null,
                "blocked": null
            },
            "serverData": {
                "title": null,
                "description": null
            },
            "controlYourData": {
                "title": null,
                "description": null
            },
            "localStorage": {
                "title": null,
                "description": null
            },
            "myDevices": {
                "description": null,
                "noOtherDevices": null,
                "unlinked": null
            }
        },
        "authentication": {
            "login": {
                "title": null,
                "description": null
            },
            "setupThreshold": {
                "title": null,
                "description": null
            },
            "setup": {
                "title": null,
                "description": null,
                "disclaimer": null
            },
            "unlink": {
                "title": null,
                "description": null
            },
            "unlinkSuccess": {
                "title": null,
                "description": null
            },
            "transferStart": {
                "title": null,
                "description": null
            },
            "transferConfirm": {
                "title": null,
                "description": null
            },
            "transferSuccess": {
                "title": null,
                "description": null
            },
            "logout": {
                "title": null,
                "description": null
            },
            "logoutGlobally": {
                "title": null,
                "description": null
            },
            "logoutSuccess": {
                "title": null,
                "description": null
            },
            "relogin": {
                "title": null,
                "description": null
            },
            "loginCode": {
                "title": null
            },
            "ready": {
                "title": null,
                "description": null
            },
            "loginNoAccount": null,
            "logoutGloballyCompleted": null,
            "verificationEmail": null,
            "noEmail": null
        },
        "connection": {
            "title": null,
            "header": {
                "processing": null,
                "clientOffline": null,
                "serverOffline": null,
                "serverMaintenance": null,
                "unknown": null
            },
            "content": {
                "clientOffline": null,
                "serverMaintenance": null,
                "serverOffline": null,
                "serverUnavailable": null,
                "clientRestrictedNetwork": null,
                "clientChangingNetwork": null,
                "clientFrequentlyOffline": null,
                "clientFrequentlyReconnected": null,
                "unknown": null
            }
        },
        "cards": {
            "sortHandBy": null,
            "cardRank": null,
            "cardSuit": null,
            "selfRanOut": null,
            "nameRanOut": null
        },
        "war": {
            "title": null,
            "selfWarNotIncluded": null,
            "selfWarPlaceCards": null,
            "selfWarPlaceFinalCard": null
        },
        "cribbage": {
            "type": {
                "jackHeels": {
                    "title": null
                },
                "oneForHisNob": {
                    "title": null,
                    "description": null
                },
                "fifteen": {
                    "title": null,
                    "description": null,
                    "playTitle": null,
                    "playDescription": null
                },
                "pair": {
                    "title": null,
                    "description": null,
                    "playTitle": null,
                    "playDescription": null
                },
                "pairRoyal": {
                    "title": null,
                    "description": null,
                    "playTitle": null,
                    "playDescription": null
                },
                "doublePairRoyal": {
                    "title": null,
                    "description": null,
                    "playTitle": null,
                    "playDescription": null
                },
                "run": {
                    "title": null,
                    "description": null,
                    "playTitle": null,
                    "playDescription": null
                },
                "flush": {
                    "title": null,
                    "description": null
                },
                "flushStarter": {
                    "title": null,
                    "description": null
                },
                "thirtyOneForTwo": {
                    "title": null,
                    "playTitle": null,
                    "playDescription": null
                },
                "oneForGo": {
                    "title": null,
                    "playTitle": null,
                    "playDescription": null
                }
            },
            "title": {
                "hand": null,
                "show": null,
                "play": null,
                "crib": null,
                "skunkedSelf": null,
                "skunkedOther": null
            },
            "yourCribSelection": null,
            "nameCribSelection": null,
            "yourCribSelectionSubmit": null,
            "nameCribSelectionSubmit": null,
            "singleSkunk": null,
            "doubleSkunk": null,
            "selfJackHeelsPoints": null,
            "nameJackHeelsPoints": null,
            "nameSelfJackHeelsPoints": null,
            "selfPlayOfOne": null,
            "selfPlayOfTwo": null,
            "namePlayOfOne": null,
            "namePlayOfTwo": null,
            "selfCannotPlay": null,
            "nameCannotPlay": null,
            "cardPlayBoardLimit": null,
            "sendCardsToCrib": null,
            "pointsDisclaimer": null
        },
        "battleship": {
            "keyToRotate": null,
            "tapToRotate": null,
            "dragToMove": null,
            "setup": null
        },
        "ginRummy": {
            "title": {
                "tie": null,
                "undercut": null,
                "gin": null,
                "bigGin": null,
                "knock": null,
                "knockSuccessRate": null
            },
            "tieDescription": null,
            "scoreDescription": null,
            "yourMeldAfterKnock": null,
            "nameMeldAfterKnock": null
        },
        "yacht": {
            "title": {
                "ones": null,
                "twos": null,
                "threes": null,
                "fours": null,
                "fives": null,
                "sixes": null,
                "threeOfAKind": null,
                "fourOfAKind": null,
                "fullHouse": null,
                "smallStraight": null,
                "largeStraight": null,
                "yacht": null,
                "chance": null,
                "sum": null,
                "bonus": null,
                "totalScore": null
            },
            "shortTitle": {
                "threeOfAKind": null,
                "fourOfAKind": null,
                "smallStraight": null,
                "largeStraight": null,
                "totalScore": null
            },
            "description": {
                "bonus": null,
                "number": null,
                "threeOfAKind": null,
                "fourOfAKind": null,
                "fullHouse": null,
                "smallStraight": null,
                "largeStraight": null,
                "yacht": null,
                "yachtBonus": null,
                "chance": null
            },
            "scoreHint": null,
            "holdHint": null,
            "earnsMatch": null,
            "earnsPoints": null,
            "earnsSum": null,
            "noPointsWarning": null
        },
        "graphicsAcceleration": {
            "notice": null,
            "search": null
        },
        "numberShowdown": {
            "title": {
                "seeker": null,
                "hider": null,
                "alive": null,
                "dead": null,
                "foundSelf": null,
                "foundOther": null,
                "collidedSelf": null
            },
            "description": {
                "seeker": null,
                "hider": null,
                "alive": null,
                "dead": null,
                "hidersWin": null
            }
        },
        "ai": {
            "ready": null,
            "findingTarget": null,
            "calculatingOutcome": null,
            "targetReport": null,
            "assassinAssignment": null,
            "targetAssignment": null,
            "assassinDescription": null,
            "targetDescription": null
        },
        "poolType": {
            "SOLID": null,
            "STRIPE": null
        },
        "poolFoul": {
            "other": {
                "CUE_BALL_POCKET": null,
                "CUE_BALL_HIT_NO_BALL": null,
                "CUE_BALL_HIT_WRONG_BALL": null,
                "CUSHION_HIT_MIN_ON_BREAK": null,
                "CUSHION_HIT_INVALID": null,
                "CONSECUTIVE_FOULS_EXCEEDED": null,
                "ILLEGAL_8_BALL_POCKET": null,
                "ILLEGAL_8_BALL_POCKET_TOO_SOON": null,
                "ILLEGAL_8_BALL_POCKET_ON_BREAK": null,
                "POCKETED_WRONG_BALL": null
            },
            "self": {
                "CUE_BALL_POCKET": null,
                "CUE_BALL_HIT_NO_BALL": null,
                "CUE_BALL_HIT_WRONG_BALL": null,
                "CUSHION_HIT_MIN_ON_BREAK": null,
                "CUSHION_HIT_INVALID": null,
                "CONSECUTIVE_FOULS_EXCEEDED": null,
                "ILLEGAL_8_BALL_POCKET": null,
                "ILLEGAL_8_BALL_POCKET_TOO_SOON": null,
                "ILLEGAL_8_BALL_POCKET_ON_BREAK": null,
                "POCKETED_WRONG_BALL": null
            }
        },
        "accountWarning": {
            "title": null,
            "description": null,
            "reasonTitle": null,
            "punishmentTitle": null,
            "reason": {
                "BAD_NAME": null,
                "GAME_QUIT": null,
                "TOXIC_CHAT": null
            },
            "punishment": {
                "NAME_CHANGED": null,
                "NAME_BLOCKED": null,
                "CHAT_BLOCKED": null,
                "MATCHMAKING_BLOCKED": null
            }
        },
        "about": {
            "description": null,
            "licensing": null,
            "developedBy": null,
            "iconsSource": null,
            "soundsSource": null,
            "emojiSource": null,
            "rottenApplesSource": null,
            "diceSource": null,
            "localization": null,
            "licenses": null
        }
    }
}<|MERGE_RESOLUTION|>--- conflicted
+++ resolved
@@ -2,15 +2,10 @@
     "_meta": {
         "language": null,
         "rtl": null,
-<<<<<<< HEAD
         "total": 1829,
         "missing": 1825
-=======
-        "total": 1815,
-        "missing": 1811
->>>>>>> dc511c1a
     },
-    "name": "Bloob.io",
+    "name": "Bloob.io ",
     "error": {
         "redeemCode": {
             "invalid": null,
