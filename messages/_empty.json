{
    "_meta": {
        "language": null,
        "rtl": null,
<<<<<<< HEAD
        "total": 1808,
        "missing": 1804
=======
        "total": 1811,
        "missing": 1807
>>>>>>> 5fc29bfe
    },
    "name": "Bloob.io",
    "error": {
        "redeemCode": {
            "invalid": null,
            "alreadyOwned": null,
            "alreadyUsed": null
        },
        "authentication": {
            "expired": null,
            "alreadyLinkedUser": null,
            "alreadyLinkedEmail": null,
            "alreadyUsedEmail": null,
            "invalidUserEmail": null,
            "invalidDevice": null,
            "invalidUser": null,
            "invalidCode": null,
            "invalidSessionName": null,
            "alreadyUsedSessionName": null
        },
        "rateLimit": {
            "malicious": null,
            "secure": null,
            "generic": null
        },
        "generic": {
            "friendAccountRequired": null,
            "friendLimitSelf": null,
            "friendLimitOther": null,
            "pendingFriendLimitSelf": null,
            "pendingFriendLimitOther": null,
            "userOffline": null,
            "notFriends": null,
            "alreadyFriends": null,
            "pendingFriends": null,
            "startingUp": null,
            "incorrectProductPrice": null,
            "insufficientBalance": null,
            "invalidPurchaseWindow": null,
            "invalidProduct": null,
            "alreadyOwnedProduct": null,
            "levelTooLow": null,
            "differentSessionConnected": null,
            "sameSessionConnected": null,
            "blockedFrame": null,
            "unableToConnectToServer": null,
            "desync": null,
            "title": null,
            "invalid": null,
            "texture": null,
            "invalidEmail": null,
            "invalidAction": null,
            "maintenance": null,
            "missingArguments": null,
            "missingAction": null,
            "cannotSelf": null,
            "actionAgainstBot": null,
            "againstAgainstInactiveUser": null,
            "invalidUser": null,
            "invalidTime": null,
            "versionMismatch": null,
            "clipboard": null
        },
        "config": {
            "invalidType": null,
            "invalidOption": null,
            "invalidArgument": null,
            "displayOnly": null,
            "integer": null,
            "max": null,
            "min": null,
            "increment": null,
            "minExceedMaxLength": null,
            "maxSubceedMinLength": null
        },
        "start": {
            "fieldRows": null,
            "fieldCannotFitUsers": null,
            "questionThreshold": null,
            "whiteCardThreshold": null,
            "blackCardThreshold": null,
            "insufficientPlayers": null
        },
        "game": {
            "velocity": null,
            "missedTurnWarning": null,
            "missedTurnKick": null,
            "autoTurnWarning": null,
            "autoTurnKick": null,
            "insufficientRows": null,
            "stuckSkip": null,
            "stuckThreshold": null,
            "allStuck": null,
            "invalid": null,
            "noRollsRemaining": null,
            "incorrectValue": null,
            "invalidMove": null,
            "invalidVote": null,
            "noLives": null,
            "alreadyPlaced": null,
            "alreadyVoted": null,
            "invalidPlacement": null,
            "invalidBombPlacement": null,
            "cellClaimed": null,
            "colorClaimed": null,
            "invalidColumnRow": null,
            "invalidColumn": null,
            "invalidWord": null,
            "wordTooShort": null,
            "wordTooLong": null,
            "loading": null
        },
        "card": {
            "handLocked": null,
            "handTooFull": null,
            "loadingSets": null,
            "invalid": null,
            "invalidSet": null,
            "invalidSelection": null,
            "notInHand": null,
            "loadError": null,
            "underscore": null,
            "empty": null,
            "pickLimit": null,
            "setSizeLimit": null,
            "setName": null
        },
        "preset": {
            "alreadyApplied": null,
            "invalid": null
        },
        "match": {
            "blocked": null,
            "empty": null,
            "rematchTimeout": null,
            "rematchCancelled": null,
            "inactive": null,
            "inactiveWarning": null,
            "replacedByBot": null,
            "kicked": null,
            "deleted": null,
            "invalid": null,
            "computer": null,
            "private": null,
            "startStop": null,
            "inProgress": null,
            "full": null
        },
        "profile": {
            "usernameBlocked": null,
            "missingData": null,
            "invalidNickname": null,
            "invalidPicture": null,
            "lockedPicture": null,
            "nicknameMaxLength": null,
            "nicknameMinLength": null,
            "nicknameAllowedCharacters": null,
            "nicknameBanned": null,
            "inGame": null
        },
        "requirement": {
            "acknowledgeWarning": null,
            "authentication": null,
            "credentials": null,
            "validAccount": null,
            "inLobby": null,
            "notJudge": null,
            "judge": null,
            "turn": null,
            "duringGame": null,
            "finishedGame": null,
            "inGame": null,
            "notInGame": null,
            "notMatchmaking": null,
            "matchHost": null,
            "admin": null
        }
    },
    "game": {
        "generic": {
            "name": null,
            "title": null,
            "description": null,
            "options": {
                "public": {
                    "title": null
                },
                "handSize": {
                    "title": null,
                    "help": null
                },
                "maxUsers": {
                    "title": null,
                    "help": null
                },
                "botCount": {
                    "help": null
                },
                "pointer": {
                    "title": null,
                    "help": null,
                    "data": {
                        "OFF": null,
                        "PRIVATE": null,
                        "EVERYONE": null
                    }
                },
                "botDifficulty": {
                    "title": null,
                    "data": {
                        "easy": null,
                        "normal": null,
                        "hard": null
                    }
                },
                "generic": {
                    "data": {
                        "required": null,
                        "notRequired": null
                    }
                },
                "winCondition": {
                    "title": null,
                    "help": null
                },
                "winAmount": {
                    "title": null
                },
                "turnTime": {
                    "title": null,
                    "help": null
                },
                "inputTime": {
                    "title": null,
                    "help": null
                },
                "continueAutomatically": {
                    "title": null,
                    "help": null
                },
                "continueTime": {
                    "title": null,
                    "help": null
                },
                "timeFreedomMode": {
                    "title": null,
                    "help": null,
                    "data": {
                        "off": null
                    }
                },
                "scoringSystem": {
                    "title": null,
                    "help": {
                        "default": null,
                        "SPEED": null,
                        "ORDER": null,
                        "FIXED": null,
                        "PROGRESSIVE": null,
                        "STREAK": null
                    },
                    "data": {
                        "SPEED": null,
                        "ORDER": null,
                        "FIXED": null,
                        "PROGRESSIVE": null,
                        "STREAK": null
                    }
                },
                "mode": {
                    "title": null,
                    "help": {
                        "default": null,
                        "SOLO": null,
                        "CO_OP": null,
                        "TEAM": null
                    },
                    "data": {
                        "SOLO": null,
                        "CO_OP": null,
                        "TEAM": null
                    }
                },
                "deckSize": {
                    "title": null,
                    "help": null,
                    "data": {
                        "half": null,
                        "full": null,
                        "double": null
                    }
                }
            },
            "help": {},
            "presets": {
                "custom": {
                    "title": null,
                    "description": null
                },
                "default": {
                    "title": null
                },
                "timeFreedom": {
                    "title": null,
                    "description": [
                        null,
                        null
                    ]
                }
            }
        },
        "WORDRACE": {
            "name": null,
            "title": null,
            "description": null,
            "options": {
                "globalLanguage": {
                    "title": null,
                    "help": {
                        "enabled": null,
                        "disabled": null
                    }
                },
                "language": {
                    "title": null,
                    "help": {
                        "intro": null,
                        "globalLanguage": null
                    }
                },
                "sharedField": {
                    "title": null,
                    "help": null
                },
                "multiplier": {
                    "title": null,
                    "help": null,
                    "data": {
                        "off": null,
                        "uncommon": null,
                        "common": null,
                        "veryCommon": null,
                        "extreme": null
                    }
                },
                "roundTotal": {
                    "title": null,
                    "help": null
                },
                "roundDuration": {
                    "title": null,
                    "help": null
                },
                "roundIntermission": {
                    "title": null,
                    "help": null
                },
                "minWordLength": {
                    "title": null,
                    "help": null
                },
                "maxWordLength": {
                    "title": null,
                    "help": null
                },
                "_wordLength": {
                    "title": null,
                    "help": null,
                    "data": {
                        "between": null
                    }
                },
                "field": {
                    "title": null,
                    "help": {
                        "change": null,
                        "notice": null
                    },
                    "data": {
                        "10x8": null,
                        "13x10": null,
                        "17x13": null,
                        "20x15": null
                    }
                },
                "_gameDuration": {
                    "title": null
                }
            },
            "presets": {
                "party": {
                    "title": null,
                    "description": [
                        null,
                        null
                    ]
                },
                "blitz": {
                    "title": null,
                    "description": [
                        null,
                        null
                    ]
                },
                "solo": {
                    "title": null,
                    "description": [
                        null
                    ]
                }
            },
            "help": {
                "find_word": {
                    "title": null,
                    "description": [
                        null,
                        null
                    ]
                },
                "gameplay": {
                    "title": null,
                    "description": [
                        null,
                        null
                    ]
                },
                "multiplier": {
                    "title": null,
                    "description": [
                        null,
                        null
                    ]
                },
                "language": {
                    "title": null,
                    "description": [
                        null,
                        null
                    ]
                }
            }
        },
        "FOUR_IN_A_ROW": {
            "name": null,
            "title": null,
            "description": null,
            "options": {
                "field": {
                    "title": null,
                    "help": null,
                    "data": {
                        "7x6": null,
                        "9x4": null,
                        "9x6": null,
                        "13x8": null,
                        "17x10": null
                    }
                },
                "piecesInRow": {
                    "title": null,
                    "help": null,
                    "data": {
                        "3": null,
                        "4": null,
                        "5": null,
                        "6": null
                    }
                },
                "sideColumns": {
                    "title": null,
                    "help": null
                },
                "flip": {
                    "title": null,
                    "help": null,
                    "data": {
                        "everyTurn": null,
                        "countTurns": null
                    }
                },
                "turnsUntilFlip": {
                    "title": null,
                    "help": null
                },
                "tetrisMode": {
                    "title": null,
                    "help": null
                }
            },
            "presets": {
                "default": {
                    "title": null
                },
                "fiveInARow": {
                    "title": null,
                    "description": [
                        null,
                        null
                    ]
                },
                "tetris": {
                    "title": null,
                    "description": null
                },
                "flipParty": {
                    "title": null,
                    "description": [
                        null,
                        null
                    ]
                }
            },
            "help": {
                "placement": {
                    "title": null,
                    "description": [
                        null,
                        null
                    ]
                },
                "win": {
                    "title": null,
                    "description": [
                        null,
                        null
                    ]
                }
            }
        },
        "ROTTEN_APPLES": {
            "name": null,
            "title": null,
            "description": null,
            "options": {
                "winCondition": {
                    "data": {
                        "first": null,
                        "most": null
                    }
                },
                "judgeSystem": {
                    "title": null,
                    "help": null,
                    "data": {
                        "single": null,
                        "everyone": null
                    }
                },
                "pickBlackCard": {
                    "title": null,
                    "help": null
                },
                "handPreview": {
                    "title": null,
                    "help": null
                },
                "dumpRound": {
                    "title": null,
                    "help": null,
                    "data": {
                        "disabled": null,
                        "round": null
                    }
                },
                "dumpRoundAmount": {
                    "title": null
                },
                "showNsfw": {
                    "title": null,
                    "help": null
                },
                "showSpecific": {
                    "title": null,
                    "help": null
                },
                "_filter": {
                    "title": null,
                    "help": null
                },
                "timePicking": {
                    "title": null,
                    "help": null
                },
                "responseCardLimit": {
                    "title": null,
                    "help": null
                },
                "timeDeciding": {
                    "title": null,
                    "help": {
                        "intro": null,
                        "calc": null
                    }
                },
                "timeVoting": {
                    "title": null,
                    "help": {
                        "intro": null,
                        "calc": null
                    }
                },
                "timeReveal": {
                    "title": null,
                    "help": {
                        "intro": null,
                        "calc": null
                    }
                },
                "timeHandPreview": {
                    "title": null,
                    "help": {
                        "intro": null,
                        "calc": null
                    }
                },
                "timeDumpRound": {
                    "title": null,
                    "help": {
                        "intro": null,
                        "calc": null
                    }
                }
            },
            "presets": {
                "default": {
                    "title": null,
                    "description": null
                },
                "democracy": {
                    "title": null,
                    "description": null
                },
                "blitz": {
                    "title": null,
                    "description": [
                        null,
                        null
                    ]
                }
            },
            "help": {
                "action": {
                    "title": null,
                    "description": [
                        null,
                        null
                    ]
                },
                "move": {
                    "title": null,
                    "description": [
                        null,
                        null
                    ]
                },
                "vote": {
                    "title": null,
                    "description": [
                        null,
                        null
                    ]
                },
                "sets": {
                    "title": null,
                    "description": [
                        null,
                        null
                    ]
                }
            }
        },
        "CHECKERS": {
            "name": null,
            "title": null,
            "description": null,
            "options": {
                "forceTake": {
                    "title": null,
                    "help": {
                        "enabled": null,
                        "disabled": null
                    }
                },
                "field": {
                    "title": null,
                    "help": null,
                    "data": {
                        "8x8": null,
                        "10x10": null,
                        "12x12": null,
                        "plus": null
                    }
                },
                "winCondition": {
                    "help": null,
                    "data": {
                        "MORE_PIECES": null,
                        "OPPOSITE_SIDE": null
                    }
                },
                "kingCondition": {
                    "title": null,
                    "help": null,
                    "data": {
                        "OPPOSITE_SIDE": null,
                        "TAKE": null,
                        "ALL": null,
                        "NONE": null
                    }
                },
                "backwardsTake": {
                    "title": null,
                    "help": null
                },
                "chainTake": {
                    "title": null,
                    "help": null
                },
                "staleCount": {
                    "title": null,
                    "help": null
                },
                "stuckThreshold": {
                    "title": null,
                    "help": null
                },
                "rows": {
                    "title": null,
                    "help": null
                }
            },
            "presets": {
                "default": {
                    "title": null,
                    "description": null
                },
                "international": {
                    "title": null,
                    "description": null
                },
                "canadian": {
                    "title": null,
                    "description": null
                },
                "party": {
                    "title": null,
                    "description": null
                }
            },
            "help": {
                "movement": {
                    "title": null,
                    "description": [
                        null,
                        null
                    ]
                },
                "take": {
                    "title": null,
                    "description": [
                        null,
                        null
                    ]
                },
                "king": {
                    "title": null,
                    "description": [
                        null,
                        null
                    ]
                },
                "goal": {
                    "title": "Goal",
                    "description": [
                        null,
                        null
                    ]
                }
            }
        },
        "BLOMBER": {
            "name": null,
            "title": null,
            "description": null,
            "options": {
                "field": {
                    "title": null,
                    "help": null,
                    "data": {
                        "9x9": null,
                        "11x9": null,
                        "qrSquare": null
                    }
                },
                "winCondition": {
                    "data": {
                        "LAST_STANDING": null,
                        "KILL_COUNT": null,
                        "TIME": null
                    }
                },
                "defaultBombCount": {
                    "title": null,
                    "help": null
                },
                "defaultBombSize": {
                    "title": null,
                    "help": null
                },
                "defaultSpeed": {
                    "title": null,
                    "help": null
                },
                "respawnDelay": {
                    "title": null,
                    "help": null
                },
                "bombPush": {
                    "title": null,
                    "help": null
                },
                "explosionDelay": {
                    "title": null,
                    "help": null
                },
                "chainReaction": {
                    "title": null,
                    "help": null
                },
                "cratePercentage": {
                    "title": null,
                    "help": null
                },
                "powerUpPercentage": {
                    "title": null,
                    "help": null
                }
            },
            "help": {},
            "presets": {
                "default": {
                    "title": null,
                    "description": [
                        null,
                        null,
                        null
                    ]
                },
                "party": {
                    "title": null,
                    "description": [
                        null,
                        null,
                        null
                    ]
                },
                "action": {
                    "title": null,
                    "description": [
                        null,
                        null,
                        null,
                        null
                    ]
                }
            }
        },
        "EIGHT_BALL_POOL": {
            "name": null,
            "title": null,
            "description": null,
            "options": {
                "aimingLine": {
                    "title": null,
                    "help": null
                },
                "speed": {
                    "title": null,
                    "help": null
                },
                "illegalBallPocket": {
                    "title": null
                },
                "ruleContactRailOnBreak": {
                    "title": null,
                    "help": null,
                    "data": {
                        "one": null,
                        "two": null,
                        "three": null,
                        "four": null
                    }
                },
                "assignedGroup": {
                    "title": null,
                    "help": null,
                    "data": {
                        "pocket": null,
                        "random": null
                    }
                },
                "ruleTurnCanHitBall": {
                    "title": null,
                    "help": null,
                    "data": {
                        "assignedGroup": null,
                        "assignedGroupPlus": null,
                        "eitherGroup": null,
                        "anyBall": null
                    }
                },
                "ruleTurnMustHitBall": {
                    "title": null,
                    "help": null
                },
                "ruleTurnContactRail": {
                    "title": null,
                    "help": null
                },
                "ruleConsecutiveFouls": {
                    "title": null,
                    "help": null,
                    "data": {
                        "off": null,
                        "loseOnTwo": null,
                        "loseOnThree": null,
                        "loseOnFour": null
                    }
                },
                "foul": {
                    "help": {
                        "disabled": null
                    },
                    "data": {
                        "nothing": null,
                        "keepTurn": null,
                        "endTurn": null,
                        "endTurnHand": null,
                        "reset": null,
                        "resetHand": null,
                        "instantWin": null,
                        "instantLoss": null
                    }
                },
                "foulPocketCueBall": {
                    "title": null,
                    "help": null
                },
                "foulPocketOpponentBall": {
                    "title": null,
                    "help": null
                },
                "foulPocketOwnAndOpponentBall": {
                    "title": null,
                    "help": null
                },
                "foulIllegalEightBallBreak": {
                    "title": null,
                    "help": null
                },
                "foulIllegalEightBallPocket": {
                    "title": null,
                    "help": null
                },
                "foulIllegalEightBallPocketTooSoon": {
                    "title": null,
                    "help": null
                }
            },
            "presets": {
                "default": {
                    "title": null
                },
                "wpa": {
                    "title": null,
                    "description": null
                },
                "upa": {
                    "title": null,
                    "description": null
                },
                "relaxed": {
                    "title": null,
                    "description": null
                },
                "ruthless": {
                    "title": null,
                    "description": null
                }
            },
            "help": {
                "field": {
                    "title": null,
                    "description": [
                        null,
                        null
                    ]
                },
                "breaking": {
                    "title": null,
                    "description": [
                        null,
                        null
                    ]
                },
                "gameplay": {
                    "title": null,
                    "description": [
                        null,
                        null
                    ]
                },
                "objective": {
                    "title": null,
                    "description": [
                        null,
                        null
                    ]
                }
            }
        },
        "YACHT": {
            "name": null,
            "title": null,
            "description": null,
            "options": {
                "rolls": {
                    "title": null,
                    "help": null
                },
                "speed": {
                    "title": null,
                    "help": null
                },
                "addedRollTime": {
                    "title": null,
                    "help": null
                },
                "upperBonus": {
                    "title": null,
                    "help": null
                },
                "upperBonusThreshold": {
                    "title": null,
                    "help": null
                },
                "upperBonusReward": {
                    "title": null,
                    "help": null
                },
                "additionalYacht": {
                    "title": null,
                    "help": null
                },
                "jokerYacht": {
                    "title": null,
                    "help": null
                },
                "additionalYachtReward": {
                    "title": null,
                    "help": null
                }
            },
            "presets": {
                "joker": {
                    "title": null,
                    "description": [
                        null
                    ]
                }
            },
            "help": {
                "objective": {
                    "title": null,
                    "description": [
                        null,
                        null
                    ]
                },
                "rolling_dice": {
                    "title": null,
                    "description": [
                        null,
                        null
                    ]
                },
                "holding_dice": {
                    "title": null,
                    "description": [
                        null,
                        null
                    ]
                },
                "earning_points": {
                    "title": null,
                    "description": [
                        null,
                        null
                    ]
                },
                "picking_category": {
                    "title": null,
                    "description": [
                        null,
                        null
                    ]
                },
                "bonus": {
                    "title": null,
                    "description": [
                        null,
                        null
                    ]
                },
                "tips": {
                    "title": null,
                    "description": [
                        null,
                        null
                    ]
                },
                "shortcuts": {
                    "title": null,
                    "description": [
                        null
                    ]
                }
            }
        },
        "BATTLESHIP": {
            "name": null,
            "title": null,
            "description": null,
            "options": {
                "placementTime": {
                    "title": null,
                    "help": null
                },
                "gridSize": {
                    "title": null,
                    "help": null,
                    "data": {
                        "random": null,
                        "7x7": null,
                        "11x11": null,
                        "15x15": null
                    }
                },
                "level": {
                    "title": null,
                    "help": null,
                    "data": {
                        "random": null,
                        "peninsula": null,
                        "archipelago": null,
                        "canal": null,
                        "atoll": null,
                        "bay": null,
                        "bigIsland": null,
                        "pier": null,
                        "littleIsland": null,
                        "keys": null,
                        "lagoon": null,
                        "ocean": null
                    }
                },
                "levelOrientation": {
                    "title": null,
                    "help": null,
                    "data": {
                        "random": null,
                        "NORTH": null,
                        "EAST": null,
                        "SOUTH": null,
                        "WEST": null
                    }
                },
                "shipSpacing": {
                    "title": null,
                    "help": null
                },
                "shipReveal": {
                    "title": null,
                    "help": null
                },
                "hitAfterHit": {
                    "title": null,
                    "help": null
                }
            },
            "presets": {},
            "help": {}
        },
        "SUPER_TIC_TAC_TOE": {
            "name": null,
            "title": null,
            "description": null,
            "options": {
                "winFallback": {
                    "title": null,
                    "help": null
                },
                "gridCascade": {
                    "title": null,
                    "help": null
                }
            },
            "presets": {
                "longHaul": {
                    "title": null,
                    "description": [
                        null
                    ]
                }
            },
            "help": {
                "objective": {
                    "title": null,
                    "description": [
                        null,
                        null
                    ]
                },
                "twist": {
                    "title": null,
                    "description": [
                        null
                    ]
                },
                "win": {
                    "title": null,
                    "description": [
                        null
                    ]
                }
            }
        },
        "CRIBBAGE": {
            "name": null,
            "title": null,
            "description": null,
            "options": {
                "summaryEnabled": {
                    "title": null,
                    "help": null
                },
                "summaryTime": {
                    "title": null,
                    "help": null
                },
                "playTime": {
                    "title": null,
                    "help": null
                },
                "cribTime": {
                    "title": null,
                    "help": null
                },
                "starterCardTime": {
                    "title": null,
                    "help": null
                },
                "revealSpeed": {
                    "title": null,
                    "help": null
                },
                "dealerExtraCard": {
                    "title": null,
                    "help": null
                },
                "winCondition": {
                    "data": {
                        "FIRST": null,
                        "HIGHEST_AFTER": null
                    }
                }
            },
            "presets": {
                "blitz": {
                    "title": null,
                    "description": [
                        null,
                        null
                    ]
                }
            },
            "help": {
                "objective": {
                    "title": null,
                    "description": [
                        null,
                        null
                    ]
                },
                "deal": {
                    "title": null,
                    "description": [
                        null,
                        null
                    ]
                },
                "play": {
                    "title": null,
                    "description": [
                        null,
                        null
                    ]
                },
                "show": {
                    "title": null,
                    "description": [
                        null,
                        null
                    ]
                }
            }
        },
        "WAR": {
            "name": null,
            "title": null,
            "description": null,
            "options": {
                "winCondition": {
                    "help": null,
                    "data": {
                        "LAST_STANDING": null,
                        "HIGHEST_AFTER": null
                    }
                },
                "warRequirement": {
                    "title": null,
                    "help": null,
                    "data": {
                        "DEFAULT": null,
                        "CARD_VALUE": null
                    }
                },
                "warCardCount": {
                    "title": null,
                    "help": null
                }
            },
            "presets": {
                "razboi": {
                    "title": null,
                    "description": [
                        null
                    ]
                },
                "blitz": {
                    "title": null,
                    "description": [
                        null,
                        null
                    ]
                }
            },
            "help": {
                "objective": {
                    "title": null,
                    "description": [
                        null,
                        null
                    ]
                },
                "war": {
                    "title": null,
                    "description": [
                        null,
                        null
                    ]
                }
            }
        },
        "GIN_RUMMY": {
            "name": null,
            "title": null,
            "description": null,
            "options": {
                "winAmount": {
                    "help": null
                },
                "knock": {
                    "title": null,
                    "help": {
                        "enabled": null,
                        "firstDiscardCard": null,
                        "disabled": null
                    },
                    "data": {
                        "firstDiscardCard": null
                    }
                },
                "knockBasedOnFirstCard": {
                    "title": null,
                    "help": null
                },
                "knockThreshold": {
                    "title": null,
                    "help": null
                },
                "ginPointAmount": {
                    "title": null,
                    "help": null
                },
                "bigGinPointAmount": {
                    "title": null,
                    "help": null
                },
                "undercutPointAmount": {
                    "title": null,
                    "help": null
                },
                "firstBonusPointAmount": {
                    "title": null,
                    "help": null
                },
                "roundBonusPointAmount": {
                    "title": null,
                    "help": null
                },
                "shutoutBonusPointAmount": {
                    "title": null,
                    "help": null
                }
            },
            "presets": {
                "straightGin": {
                    "title": null,
                    "description": [
                        null,
                        null
                    ]
                },
                "oklahomaGin": {
                    "title": null,
                    "description": [
                        null
                    ]
                }
            },
            "help": {
                "rounds": {
                    "title": null,
                    "description": [
                        null,
                        null
                    ]
                },
                "deadwood": {
                    "title": null,
                    "description": [
                        null,
                        null
                    ]
                },
                "melds": {
                    "title": null,
                    "description": [
                        null,
                        null
                    ]
                },
                "knock": {
                    "title": null,
                    "description": [
                        null,
                        null
                    ]
                },
                "gin": {
                    "title": null,
                    "description": [
                        null,
                        null
                    ]
                },
                "goal": {
                    "title": null,
                    "description": [
                        null,
                        null
                    ]
                }
            }
        },
        "AI_ASSASSIN": {
            "name": null,
            "title": null,
            "description": null,
            "options": {},
            "presets": {},
            "help": {}
        },
        "ROCK_PAPER_SCISSORS": {
            "name": null,
            "title": null,
            "description": null,
            "options": {
                "result": {
                    "data": {
                        "rock": null,
                        "paper": null,
                        "scissors": null
                    }
                },
                "winCondition": {
                    "data": {
                        "LAST_STANDING": null,
                        "FIRST": null,
                        "HIGHEST_AFTER": null
                    }
                }
            },
            "presets": {
                "default": {
                    "title": null,
                    "description": [
                        null
                    ]
                },
                "survival": {
                    "title": null,
                    "description": [
                        null,
                        null,
                        null
                    ]
                },
                "bestOfSeries": {
                    "title": null,
                    "description": [
                        null
                    ]
                }
            },
            "help": {
                "rules": {
                    "title": null,
                    "description": [
                        null,
                        null
                    ]
                },
                "group": {
                    "title": null,
                    "description": [
                        null,
                        null
                    ]
                },
                "bots": {
                    "title": null,
                    "description": [
                        null
                    ]
                }
            }
        },
        "NUMBER_SHOWDOWN": {
            "name": null,
            "title": null,
            "description": null,
            "options": {
                "winAmount": {
                    "help": null
                },
                "mode": {
                    "title": null,
                    "help": null,
                    "data": {
                        "SINGLE_HIDER": null,
                        "HIDE_AND_SEEK": null,
                        "LAST_STANDING": null
                    }
                },
                "field": {
                    "title": null,
                    "help": null
                },
                "revealSpeed": {
                    "title": null,
                    "help": null
                },
                "multiplier": {
                    "title": null,
                    "help": null,
                    "data": {
                        "off": null,
                        "uncommon": null,
                        "common": null,
                        "veryCommon": null
                    }
                },
                "dynamicScoring": {
                    "title": null,
                    "help": {
                        "introduction": null,
                        "calculation": null
                    }
                },
                "pointsFind": {
                    "title": null,
                    "help": null
                },
                "minPointsFind": {
                    "title": null
                },
                "maxPointsFind": {
                    "title": null
                },
                "pointsHideRound": {
                    "title": null,
                    "help": null
                },
                "minPointsHideRound": {
                    "title": null
                },
                "maxPointsHideRound": {
                    "title": null
                },
                "pointsLastAlive": {
                    "title": null,
                    "help": null
                },
                "minPointsLastAlive": {
                    "title": null
                },
                "maxPointsLastAlive": {
                    "title": null
                }
            },
            "presets": {},
            "help": {}
        },
        "TRIVIA": {
            "name": null,
            "title": null,
            "description": null,
            "options": {
                "consensus": {
                    "title": null,
                    "help": null
                },
                "lockAnswer": {
                    "title": null,
                    "help": null
                },
                "eliminationChallenge": {
                    "title": null,
                    "help": null
                }
            },
            "presets": {
                "versus": {
                    "title": null,
                    "description": [
                        null,
                        null
                    ]
                },
                "hardcoreVersus": {
                    "title": null,
                    "description": [
                        null,
                        null,
                        null
                    ]
                },
                "coop": {
                    "title": null,
                    "description": [
                        null,
                        null
                    ]
                },
                "teams": {
                    "title": null,
                    "description": [
                        null,
                        null
                    ]
                }
            },
            "help": {
                "soloOrWorkTogether": {
                    "title": null,
                    "description": [
                        null,
                        null
                    ]
                },
                "questionPacks": {
                    "title": null,
                    "description": [
                        null,
                        null
                    ]
                },
                "star": {
                    "title": null,
                    "description": [
                        null
                    ]
                }
            }
        },
        "SNOOKER": {
            "name": null,
            "title": null,
            "description": null,
            "options": {},
            "presets": {},
            "help": {}
        }
    },
    "chat": {
        "affirmative": null,
        "thanks": null,
        "sorry": null,
        "goodLuck": null,
        "brb": null,
        "go": null,
        "glhf": null,
        "gg": null,
        "readyCheck": null,
        "changeSettings": null,
        "ready": null,
        "wait": null,
        "letsGo": null,
        "greeting": null,
        "how": null,
        "closeOne": null,
        "niceOne": null,
        "checkThisOut": null,
        "remindMove": null,
        "wow": null,
        "oops": null,
        "no": null,
        "ohNo": null,
        "wellPlayed": null,
        "rematch": null,
        "fun": null,
        "bye": null,
        "shortYes": null,
        "shortNo": null
    },
    "header": {
        "message": {
            "lobby": null,
            "finished": null,
            "tied": null,
            "finishedRematch": null,
            "placingShips": null,
            "firing": null,
            "firingSelf": null,
            "inProgress": null,
            "staleMoves": null,
            "forfeit": null,
            "inactive": null,
            "pickActionCard": null,
            "pickCardSelection": null,
            "handDump": null,
            "handPreview": null,
            "countingScores": null,
            "voting": null,
            "voteResults": null,
            "flippingField": null,
            "removingRow": null,
            "yourTurn": null,
            "nameTurn": null,
            "tiedVote": null,
            "tieEndedRound": null,
            "youEndedRound": null,
            "nameEndedRound": null,
            "youWonRound": null,
            "nameWonRound": null,
            "yourTurnBreaking": null,
            "nameTurnBreaking": null,
            "roundSummary": null,
            "roundCount": null,
            "roundCurrent": null,
            "startingNewRound": null,
            "questionCount": null,
            "questionCurrent": null,
            "war": null,
            "outcome": null,
            "input": null,
            "waitingForAI": null,
            "dealingCards": null,
            "youPickStarterCard": null,
            "namePickStarterCard": null,
            "yourCrib": null,
            "nameCrib": null
        },
        "description": {
            "pleaseWait": null,
            "waitingForPlayers": null,
            "startCountdown": null,
            "rematchStartCountdown": null,
            "remainingTimeCountdown": null,
            "nextRoundCountdown": null,
            "youWon": null,
            "nameWon": null
        }
    },
    "placeholder": {
        "cardSetId": null,
        "cardContent": null,
        "cardSetName": null,
        "matchId": null,
        "message": null,
        "username": null,
        "password": null,
        "textarea": null
    },
    "language": {
        "nl-NL": null,
        "en-US": null,
        "en-GB": null,
        "fr-FR": null,
        "de-DE": null,
        "it-IT": null,
        "pl-PL": null,
        "pt-BR": null,
        "es-ES": null,
        "es-MX": null,
        "sv-SE": null,
        "da-DK": null,
        "fi-FI": null,
        "nb-NO": null,
        "yi-YI": null,
        "ar-SA": null,
        "hi-IN": null,
        "id-ID": null,
        "uk-UA": null,
        "ru-RU": null,
        "zh-CN": null,
        "zh-TW": null,
        "ja-JP": null,
        "ko-KR": null,
        "tr-TR": null
    },
    "status": {
        "reconnecting": null,
        "exploreAllGames": null,
        "playingAgainstBots": null,
        "playingAgainstPlayers": null,
        "matchesWaiting": null,
        "playingGame": null,
        "online": null,
        "connection": null,
        "ping": null,
        "timeOffset": null,
        "version": null,
        "userId": null,
        "notice": null
    },
    "category": {
        "misc": null,
        "yacht": null,
        "bonus": null,
        "field": null,
        "dump": null,
        "bomb": null,
        "filter": null,
        "times": null,
        "round": null,
        "flip": null,
        "default": null,
        "fallback": null,
        "take": null,
        "tetris": null,
        "basic": null,
        "language": null,
        "rules": null,
        "points": null,
        "fouls": null,
        "sciences": null,
        "artsAndEntertainment": null,
        "geography": null,
        "gaming": null,
        "technology": null,
        "popCulture": null,
        "sports": null,
        "history": null
    },
    "month": {
        "short": {
            "0": null,
            "1": null,
            "2": null,
            "3": null,
            "4": null,
            "5": null,
            "6": null,
            "7": null,
            "8": null,
            "9": null,
            "10": null,
            "11": null
        }
    },
    "time": {
        "daysShort": null,
        "hoursShort": null,
        "minutesShort": null,
        "years": null,
        "months": null,
        "days": null,
        "hours": null,
        "minutes": null,
        "seconds": null
    },
    "perk": {
        "gradientPack": {
            "title": null,
            "description": null
        },
        "maskedPack": {
            "title": null,
            "description": null
        },
        "dapperPack": {
            "title": null,
            "description": null
        },
        "militaryPack": {
            "title": null,
            "description": null
        },
        "piratePack": {
            "title": null,
            "description": null
        },
        "holidaysPack": {
            "title": null,
            "description": null
        },
        "animalPack": {
            "title": null,
            "description": null
        },
        "halloweenPack": {
            "title": null,
            "description": null
        },
        "americanFootballPack": {
            "title": null,
            "description": null
        },
        "celebrationPack": {
            "title": null,
            "description": null
        },
        "developer": {
            "title": null
        },
        "coinSmall": {
            "title": null
        },
        "coinMedium": {
            "title": null
        },
        "coinLarge": {
            "title": null
        }
    },
    "title": {
        "rookie": null,
        "beginner": null,
        "novice": null,
        "apprentice": null,
        "competitor": null,
        "challenger": null,
        "strategist": null,
        "tactician": null,
        "skilledPlayer": null,
        "risingStar": null,
        "contender": null,
        "crazyLarry": null,
        "acePlayer": null,
        "mastermind": null,
        "eliteCompetitor": null,
        "grandStrategist": null,
        "prodigy": null,
        "veteran": null,
        "allStar": null,
        "legendaryPlayer": null,
        "supremeTactician": null,
        "whizkid": null,
        "maestro": null,
        "tacticalGenius": null,
        "grandmaster": null,
        "champion": null,
        "virtuoso": null,
        "superstar": null,
        "luminary": null,
        "grandDynamo": null,
        "strategicMastermind": null,
        "tacticalVirtuoso": null,
        "supremeChampion": null,
        "legendaryStrategist": null,
        "masterOfGames": null
    },
    "count": {
        "levelShort": null,
        "experienceShort": null,
        "kills": null,
        "deaths": null,
        "lives": null,
        "files": null,
        "points": null,
        "pieces": null,
        "wins": null,
        "cards": null,
        "moves": null,
        "tiles": null,
        "playing": null,
        "players": null,
        "selectedCards": null,
        "matches": null,
        "matchesFound": null,
        "matchesWaiting": null,
        "needMorePlayers": null,
        "playAgainstBots": null,
        "playRandomOpponents": null,
        "turnsToFlip": null,
        "increment": null,
        "remaining": null,
        "shipsRemaining": null,
        "includesItems": null,
        "restartNotice": null
    },
    "misc": {
        "example": null,
        "learnMore": null,
        "questions": null,
        "teamAndQuestions": null,
        "questionPacks": null,
        "rock": null,
        "paper": null,
        "scissors": null,
        "lobby": null,
        "inGame": null,
        "matchmakingSearch": null,
        "matchmakingFound": null,
        "finished": null,
        "inSameLobby": null,
        "friends": null,
        "pending": null,
        "addFriend": null,
        "removeFriend": null,
        "rescindRequest": null,
        "accept": null,
        "reject": null,
        "newFriendRequest": null,
        "roundWinner": null,
        "sort": null,
        "pass": null,
        "permanent": null,
        "total": null,
        "judge": null,
        "dealer": null,
        "slow": null,
        "normal": null,
        "fast": null,
        "fastest": null,
        "starter": null,
        "cards": null,
        "type": null,
        "iUnderstand": null,
        "scoringSystem": null,
        "notEnoughData": null,
        "averageWaitTime": null,
        "unknown": null,
        "none": null,
        "seasonal": null,
        "items": null,
        "purchaseCoins": null,
        "store": null,
        "buyNow": null,
        "expired": null,
        "yourCoins": null,
        "getCoins": null,
        "transactions": null,
        "userData": null,
        "price": null,
        "roll": null,
        "rollAgain": null,
        "rolling": null,
        "finalRoll": null,
        "remaining": null,
        "noRollsRemaining": null,
        "congratulations": null,
        "privacy": null,
        "termsOfUse": null,
        "summary": null,
        "versusPlayers": null,
        "versusBots": null,
        "never": null,
        "perks": null,
        "beta": null,
        "about": null,
        "public": null,
        "private": null,
        "add": null,
        "remove": null,
        "feature": null,
        "visibility": null,
        "tracking": null,
        "change": null,
        "yes": null,
        "no": null,
        "disabled": null,
        "enabled": null,
        "excluded": null,
        "included": null,
        "new": null,
        "fixed": null,
        "changed": null,
        "guest": null,
        "submit": null,
        "settings": null,
        "options": null,
        "localPlayers": null,
        "preset": null,
        "custom": null,
        "you": null,
        "home": null,
        "bot": null,
        "bots": null,
        "vibration": null,
        "locked": null,
        "available": null,
        "owned": null,
        "unavailable": null,
        "changeLog": null,
        "status": null,
        "information": null,
        "language": null,
        "toggle": null,
        "login": null,
        "loginToExistingAccount": null,
        "createMyAccount": null,
        "logout": null,
        "hats": null,
        "eyes": null,
        "mouths": null,
        "backgrounds": null,
        "emailAddress": null,
        "emailAddressConfirmation": null,
        "createAccount": null,
        "logoutGlobally": null,
        "unlinkMyAccount": null,
        "deleteMyAccount": null,
        "maintenance": null,
        "admin": null,
        "nsfw": null,
        "specificCards": null,
        "matchId": null,
        "chat": null,
        "sendMessage": null,
        "host": null,
        "player": null,
        "players": null,
        "loading": null,
        "percentage": null,
        "percentageDisabled": null,
        "scrollBackDown": null,
        "yourInput": null,
        "pickYourself": null,
        "highPing": null,
        "currentRoundCount": null,
        "currentContinueCount": null,
        "currentSkipCount": null,
        "currentReadyCount": null,
        "assignedTypeSelf": null,
        "assignedTypeSelfLocal": null,
        "broadcast": null,
        "confirm": null,
        "notMeOption": null,
        "close": null,
        "edit": null,
        "delete": null,
        "cancel": null,
        "reset": null,
        "start": null,
        "download": null,
        "share": null,
        "copy": null,
        "view": null,
        "forfeit": null,
        "processFiles": null,
        "checkAgain": null,
        "refreshWindow": null,
        "makeHost": null,
        "kickUser": null,
        "changeEmail": null,
        "returnToMenu": null,
        "returnToLobby": null,
        "playAsGuest": null,
        "largestTake": null,
        "takes": null,
        "pieces": null,
        "words": null,
        "longestWord": null,
        "length": null,
        "bonus": null,
        "round": null,
        "score": null,
        "highestScore": null,
        "totalScore": null,
        "finalScore": null,
        "flawlessGame": null,
        "flawlessGames": null,
        "hits": null,
        "hitRate": null,
        "rank": null,
        "kills": null,
        "assassin": null,
        "target": null,
        "assassinations": null,
        "survivals": null,
        "games": null,
        "correctRatio": null,
        "winRatio": null,
        "killDeathRatio": null,
        "lives": null,
        "points": null,
        "wins": null,
        "grids": null,
        "pocketed": null,
        "largestPocket": null,
        "shots": null,
        "deaths": null,
        "fouls": null,
        "and": null,
        "vs": null,
        "dismiss": null,
        "rename": null,
        "created": null,
        "lastSeen": null,
        "thisDevice": null,
        "otherDevices": null,
        "myAccount": null,
        "myDevices": null,
        "myData": null,
        "redeemCode": null,
        "contact": null,
        "leaderboard": null,
        "elapsedTime": null,
        "startingInTime": null,
        "averageWaitTimeBlank": null,
        "averageBlank": null,
        "highestBlank": null,
        "showBlank": null,
        "hideBlank": null,
        "orBlank": null,
        "saveBlank": null,
        "coinsBlank": null,
        "receivedBlank": null,
        "lessThanBlank": null,
        "lastSeenBlankAgo": null,
        "lastSeenJustNow": null,
        "blank": null,
        "byBlank": null,
        "sendVerification": null,
        "noThanks": null,
        "ready": null,
        "imReady": null,
        "imNotReady": null,
        "selectAll": null,
        "deselectAll": null,
        "customize": null,
        "inviteFriends": null,
        "activeFilters": null,
        "minMax": null,
        "madeBy": null,
        "selectedOfLimit": null,
        "helpLocalize": null,
        "goAdFree": null,
        "discord": null,
        "volume": null,
        "volumeInterface": null,
        "volumeEffects": null,
        "volumeMusic": null,
        "selectYourLanguage": null,
        "selectYourColor": null,
        "selectYourTeam": null,
        "latestChanges": null,
        "noChangesDetected": null,
        "newChanges": null,
        "saveChanges": null,
        "previousChanges": null
    },
    "card": {
        "empty": null,
        "total": null,
        "view": null,
        "melds": null,
        "deadwood": null,
        "editor": {
            "title": null,
            "name": null,
            "type": null,
            "content": null,
            "contentUnderscore": null,
            "pick": null,
            "create": null,
            "deleted": null,
            "edited": null,
            "created": null
        },
        "type": {
            "black": null,
            "white": null
        },
        "sets": {
            "title": null,
            "contribute": null,
            "create": null,
            "browser": null,
            "import": null,
            "importer": null,
            "namedTitle": null,
            "custom": null,
            "default": null,
            "noneFound": null,
            "noneSelected": null,
            "importById": null,
            "notInOwnLibrary": null,
            "addToLibrary": null,
            "entrySave": null,
            "entrySaved": null,
            "entryProcessing": null,
            "info": {
                "importFinished": null,
                "importProgress": null,
                "importFailed": null,
                "emptyFolder": null,
                "emptyList": null,
                "emptyListNotHost": null,
                "noneSelected": null,
                "notInOwnLibrary": null,
                "csv": null,
                "delete": null,
                "storage": null,
                "notHost": null,
                "sizeLimit": null,
                "filterDisclaimer": null
            }
        },
        "info": {
            "pickAction": null,
            "judgePickingActionCard": null,
            "waitForSelections": null,
            "preview": null,
            "dump": null,
            "noType": null,
            "delete": null,
            "winningOptionSelf": null,
            "winningOption": null,
            "actionResponseCardCounter": null,
            "navigateSelf": null,
            "navigateFollowJudge": null
        }
    },
    "match": {
        "create": null,
        "createPublic": null,
        "leave": null,
        "join": null,
        "joinById": null,
        "joinFriend": null,
        "full": null,
        "rematch": null,
        "lobby": {
            "start": null,
            "cancelCountdown": null,
            "starting": null,
            "waiting": null
        },
        "browser": {
            "list": null,
            "available": null,
            "noneAvailable": null
        },
        "opponentFilter": {
            "any": null,
            "higherThanLvl5": null,
            "higherThanLvl25": null,
            "aroundMyLevel": null
        },
        "matchmaking": {
            "searching": null,
            "settings": {
                "publicMatches": {
                    "title": null,
                    "description": null,
                    "tooltip": [
                        null,
                        null
                    ]
                },
                "games": {
                    "title": null,
                    "description": null,
                    "tooltip": [
                        null
                    ]
                },
                "opponentFilter": {
                    "title": null,
                    "description": null,
                    "tooltip": [
                        null
                    ]
                }
            }
        },
        "info": {
            "hostLeftWhileMatchmaking": null,
            "kickedWhileMatchmaking": null,
            "privateWhileMatchmaking": null,
            "makeHost": null,
            "kickUser": null,
            "noMatches": null,
            "rematch": null,
            "rematchWaiting": null,
            "rematchRequest": null,
            "joinById": null,
            "public": null,
            "private": null,
            "finishedSettings": null,
            "leave": null,
            "leaveLast": null,
            "leaveAsHost": null
        }
    },
    "info": {
        "roundEndTie": null,
        "roundEndStalemate": null,
        "roundWin": null,
        "roundLost": null,
        "youLostThisRound": null,
        "youAreOutOfLives": null,
        "playerIsEliminated": null,
        "youAreEliminated": null,
        "waitForRoundEnd": null,
        "waitForWinner": null,
        "serverRestart": null,
        "clearOldListings": null,
        "flawlessGame": null,
        "accountLinkSuggestion": null,
        "accountLinked": null,
        "incompleteTranslationNotice": null,
        "betaNotice": null,
        "clickForDetails": null,
        "howToPlay": null,
        "howToPlayShort": null,
        "skipStepOverHalf": null,
        "skipStepAll": null,
        "voteReduceTime": null,
        "opponentMissedTurn": null,
        "localPlay": null,
        "highPing": null,
        "hasBots": null,
        "inactiveUser": null,
        "copiedToClipboard": null,
        "noMessages": null,
        "sendFirstMessage": null,
        "voteSelf": null,
        "votePick": null,
        "votePickChange": null,
        "votePickSelected": null,
        "tiedVoteSelf": null,
        "tiedVoteOther": null,
        "inactiveOpponent": null,
        "inactiveOpponents": null,
        "waitForOpponent": null,
        "waitForOpponents": null,
        "nameLeftTheGame": null,
        "selfNoPoints": null,
        "nameNoPoints": null,
        "gameMenu": null,
        "forfeit": null,
        "namePointsForMove": null,
        "selfPointsForMove": null,
        "nameForfeited": null,
        "selfForfeited": null,
        "unsavedChanges": null,
        "accountDeletion": null,
        "notMeWarning": null,
        "matchesDisabled": null,
        "fileUpload": null,
        "fileUploadMore": null,
        "gameJoin": null,
        "gameHelp": null,
        "areYouSure": null,
        "customizePreset": null,
        "loginToPurchase": null,
        "seasonalItem": null,
        "cardInteractHint": null,
        "gameInvite": null,
        "eliminationChallenge": null,
        "keyboardShortcutCombination": null,
        "keyboardShortcutSpinSelector": null,
        "goAdFree": null,
        "chatEmojiAlt": null,
        "zoomOutHint": null,
        "awaitingPurchaseConfirmation": {
            "title": null,
            "description": null
        },
        "friend": {
            "noFriends": null,
            "noAccount": null,
            "description": null,
            "removeDescription": null,
            "inviteReceived": null,
            "inviteSent": null
        },
        "contact": null,
        "settings": {
            "redeemCode": {
                "title": null,
                "description": null,
                "unlinked": null,
                "success": null
            },
            "experience": {
                "title": null,
                "description": null
            },
            "statistics": {
                "title": null,
                "description": null
            },
            "analytics": {
                "title": null,
                "description": null,
                "blocked": null,
                "dnt": null
            },
            "ads": {
                "title": null,
                "description": null,
                "complaint": null,
                "consent": null,
                "exempt": null,
                "blocked": null
            },
            "serverData": {
                "title": null,
                "description": null
            },
            "controlYourData": {
                "title": null,
                "description": null
            },
            "localStorage": {
                "title": null,
                "description": null
            },
            "myDevices": {
                "description": null,
                "noOtherDevices": null,
                "unlinked": null
            }
        },
        "authentication": {
            "login": {
                "title": null,
                "description": null
            },
            "setupThreshold": {
                "title": null,
                "description": null
            },
            "setup": {
                "title": null,
                "description": null,
                "disclaimer": null
            },
            "unlink": {
                "title": null,
                "description": null
            },
            "unlinkSuccess": {
                "title": null,
                "description": null
            },
            "transferStart": {
                "title": null,
                "description": null
            },
            "transferConfirm": {
                "title": null,
                "description": null
            },
            "transferSuccess": {
                "title": null,
                "description": null
            },
            "logout": {
                "title": null,
                "description": null
            },
            "logoutGlobally": {
                "title": null,
                "description": null
            },
            "logoutSuccess": {
                "title": null,
                "description": null
            },
            "relogin": {
                "title": null,
                "description": null
            },
            "loginCode": {
                "title": null
            },
            "ready": {
                "title": null,
                "description": null
            },
            "loginNoAccount": null,
            "logoutGloballyCompleted": null,
            "verificationEmail": null,
            "noEmail": null
        },
        "connection": {
            "title": null,
            "header": {
                "processing": null,
                "clientOffline": null,
                "serverOffline": null,
                "serverMaintenance": null,
                "unknown": null
            },
            "content": {
                "clientOffline": null,
                "serverMaintenance": null,
                "serverOffline": null,
                "serverUnavailable": null,
                "clientRestrictedNetwork": null,
                "clientChangingNetwork": null,
                "clientFrequentlyOffline": null,
                "clientFrequentlyReconnected": null,
                "unknown": null
            }
        },
        "cards": {
            "sortHandBy": null,
            "cardRank": null,
            "cardSuit": null,
            "selfRanOut": null,
            "nameRanOut": null
        },
        "war": {
            "title": null,
            "selfWarNotIncluded": null,
            "selfWarPlaceCards": null,
            "selfWarPlaceFinalCard": null
        },
        "cribbage": {
            "type": {
                "jackHeels": {
                    "title": null
                },
                "oneForHisNob": {
                    "title": null,
                    "description": null
                },
                "fifteen": {
                    "title": null,
                    "description": null,
                    "playTitle": null,
                    "playDescription": null
                },
                "pair": {
                    "title": null,
                    "description": null,
                    "playTitle": null,
                    "playDescription": null
                },
                "pairRoyal": {
                    "title": null,
                    "description": null,
                    "playTitle": null,
                    "playDescription": null
                },
                "doublePairRoyal": {
                    "title": null,
                    "description": null,
                    "playTitle": null,
                    "playDescription": null
                },
                "run": {
                    "title": null,
                    "description": null,
                    "playTitle": null,
                    "playDescription": null
                },
                "flush": {
                    "title": null,
                    "description": null
                },
                "flushStarter": {
                    "title": null,
                    "description": null
                },
                "thirtyOneForTwo": {
                    "title": null,
                    "playTitle": null,
                    "playDescription": null
                },
                "oneForGo": {
                    "title": null,
                    "playTitle": null,
                    "playDescription": null
                }
            },
            "title": {
                "hand": null,
                "show": null,
                "play": null,
                "crib": null,
                "skunkedSelf": null,
                "skunkedOther": null
            },
            "yourCribSelection": null,
            "nameCribSelection": null,
            "yourCribSelectionSubmit": null,
            "nameCribSelectionSubmit": null,
            "singleSkunk": null,
            "doubleSkunk": null,
            "selfJackHeelsPoints": null,
            "nameJackHeelsPoints": null,
            "nameSelfJackHeelsPoints": null,
            "selfPlayOfOne": null,
            "selfPlayOfTwo": null,
            "namePlayOfOne": null,
            "namePlayOfTwo": null,
            "selfCannotPlay": null,
            "nameCannotPlay": null,
            "cardPlayBoardLimit": null,
            "sendCardsToCrib": null,
            "pointsDisclaimer": null
        },
        "battleship": {
            "keyToRotate": null,
            "tapToRotate": null,
            "dragToMove": null,
            "setup": null
        },
        "ginRummy": {
            "title": {
                "tie": null,
                "undercut": null,
                "gin": null,
                "bigGin": null,
                "knock": null,
                "knockSuccessRate": null
            },
            "tieDescription": null,
            "scoreDescription": null,
            "yourMeldAfterKnock": null,
            "nameMeldAfterKnock": null
        },
        "yacht": {
            "title": {
                "ones": null,
                "twos": null,
                "threes": null,
                "fours": null,
                "fives": null,
                "sixes": null,
                "threeOfAKind": null,
                "fourOfAKind": null,
                "fullHouse": null,
                "smallStraight": null,
                "largeStraight": null,
                "yacht": null,
                "chance": null,
                "sum": null,
                "bonus": null,
                "totalScore": null
            },
            "shortTitle": {
                "threeOfAKind": null,
                "fourOfAKind": null,
                "smallStraight": null,
                "largeStraight": null,
                "totalScore": null
            },
            "description": {
                "bonus": null,
                "number": null,
                "threeOfAKind": null,
                "fourOfAKind": null,
                "fullHouse": null,
                "smallStraight": null,
                "largeStraight": null,
                "yacht": null,
                "yachtBonus": null,
                "chance": null
            },
            "scoreHint": null,
            "holdHint": null,
            "earnsMatch": null,
            "earnsPoints": null,
            "earnsSum": null,
            "noPointsWarning": null
        },
        "graphicsAcceleration": {
            "notice": null,
            "search": null
        },
        "numberShowdown": {
            "title": {
                "seeker": null,
                "hider": null,
                "alive": null,
                "dead": null,
                "foundSelf": null,
                "foundOther": null,
                "collidedSelf": null
            },
            "description": {
                "seeker": null,
                "hider": null,
                "alive": null,
                "dead": null,
                "hidersWin": null
            }
        },
        "ai": {
            "ready": null,
            "findingTarget": null,
            "calculatingOutcome": null,
            "targetReport": null,
            "assassinAssignment": null,
            "targetAssignment": null,
            "assassinDescription": null,
            "targetDescription": null
        },
        "poolType": {
            "SOLID": null,
            "STRIPE": null
        },
        "poolFoul": {
            "other": {
                "CUE_BALL_POCKET": null,
                "CUE_BALL_HIT_NO_BALL": null,
                "CUE_BALL_HIT_WRONG_BALL": null,
                "CUSHION_HIT_MIN_ON_BREAK": null,
                "CUSHION_HIT_INVALID": null,
                "CONSECUTIVE_FOULS_EXCEEDED": null,
                "ILLEGAL_8_BALL_POCKET": null,
                "ILLEGAL_8_BALL_POCKET_TOO_SOON": null,
                "ILLEGAL_8_BALL_POCKET_ON_BREAK": null,
                "POCKETED_WRONG_BALL": null
            },
            "self": {
                "CUE_BALL_POCKET": null,
                "CUE_BALL_HIT_NO_BALL": null,
                "CUE_BALL_HIT_WRONG_BALL": null,
                "CUSHION_HIT_MIN_ON_BREAK": null,
                "CUSHION_HIT_INVALID": null,
                "CONSECUTIVE_FOULS_EXCEEDED": null,
                "ILLEGAL_8_BALL_POCKET": null,
                "ILLEGAL_8_BALL_POCKET_TOO_SOON": null,
                "ILLEGAL_8_BALL_POCKET_ON_BREAK": null,
                "POCKETED_WRONG_BALL": null
            }
        },
        "accountWarning": {
            "title": null,
            "description": null,
            "reasonTitle": null,
            "punishmentTitle": null,
            "reason": {
                "BAD_NAME": null,
                "GAME_QUIT": null,
                "TOXIC_CHAT": null
            },
            "punishment": {
                "NAME_CHANGED": null,
                "NAME_BLOCKED": null,
                "CHAT_BLOCKED": null,
                "MATCHMAKING_BLOCKED": null
            }
        },
        "about": {
            "description": null,
            "licensing": null,
            "developedBy": null,
            "iconsSource": null,
            "soundsSource": null,
            "emojiSource": null,
            "rottenApplesSource": null,
            "diceSource": null,
            "localization": null,
            "licenses": null
        }
    }
}<|MERGE_RESOLUTION|>--- conflicted
+++ resolved
@@ -2,13 +2,8 @@
     "_meta": {
         "language": null,
         "rtl": null,
-<<<<<<< HEAD
-        "total": 1808,
-        "missing": 1804
-=======
         "total": 1811,
         "missing": 1807
->>>>>>> 5fc29bfe
     },
     "name": "Bloob.io",
     "error": {
