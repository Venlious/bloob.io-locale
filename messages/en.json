{
    "_meta": {
        "language": "informal American English",
        "rtl": false,
<<<<<<< HEAD
        "total": 1808,
=======
        "total": 1811,
>>>>>>> 5fc29bfe
        "missing": 0
    },
    "name": "Bloob.io",
    "error": {
        "redeemCode": {
            "invalid": "Given code does not exist.",
            "alreadyOwned": "You already own this item. The code remains valid.",
            "alreadyUsed": "Given code has already been activated."
        },
        "authentication": {
            "expired": "Your authentication request may have expired. Please try again.",
            "alreadyLinkedUser": "Your account is already linked to an email address.",
            "alreadyLinkedEmail": "This email address is already linked to an account.",
            "alreadyUsedEmail": "Your account is already linked to this email address",
            "invalidUserEmail": "This email address is not linked to this user.",
            "invalidDevice": "You must authenticate on the same device you requested the code.",
            "invalidUser": "Your user account does not require authentication.",
            "invalidCode": "This verification code is invalid.",
            "invalidSessionName": "A session name must be between 2-24 characters and may only contain alphanumeric characters and spaces.",
            "alreadyUsedSessionName": "A session with this name already exists."
        },
        "rateLimit": {
            "malicious": "Malicious activity has been detected. Timed out for %{seconds} second(s).",
            "secure": "You hit the rate limit on this secure channel. Wait %{seconds} second(s).",
            "generic": "Slow down a little! Wait %{seconds} second(s)."
        },
        "generic": {
            "friendAccountRequired": "You cannot make new friends without first logging in or creating an account.",
            "friendLimitSelf": "You have reached your friend limit of %{amount}.",
            "friendLimitOther": "Sorry, this user has reached their friend limit of %{amount}.",
            "pendingFriendLimitSelf": "You cannot have more than %{amount} pending friendships.",
            "pendingFriendLimitOther": "Sorry, this user already has too many pending friendships.",
            "userOffline": "Sorry, this user is offline.",
            "notFriends": "You are not friends and have no pending friend request.",
            "alreadyFriends": "You are already friends with this user.",
            "pendingFriends": "There is already a friend request pending with this user.",
            "startingUp": "Server is still starting up. Try refreshing this page later.",
            "incorrectProductPrice": "Purchase cancelled due to price mismatch. Expected: %{expectedAmount}. Received: %{receivedAmount}.",
            "insufficientBalance": "You do not have enough coins for this purchase.",
            "invalidPurchaseWindow": "Sorry, this product cannot be bought at this time.",
            "invalidProduct": "Product with given ID does not exist.",
            "alreadyOwnedProduct": "You already own this product.",
            "levelTooLow": "Your level is not high enough to perform this action.",
            "differentSessionConnected": "You logged in on %{session} and have been disconnected here.",
            "sameSessionConnected": "You were disconnected here as you opened this site in another browser tab.",
            "blockedFrame": "This game isn't allowed on this website. You can play it for free on the website listed below.",
            "unableToConnectToServer": "Unable to connect to the game server. You may try refreshing this page later. Please reach out if the issue persists.",
            "desync": "Sorry, it looks like you were desynchronized. Please try again.",
            "title": "An error has occurred.",
            "invalid": "Given data is invalid.",
            "texture": "Failed to load a texture \"%{id}\".",
            "invalidEmail": "An invalid email address was given.",
            "invalidAction": "An invalid action type \"%{type}\" was given.",
            "maintenance": "You cannot perform this action while maintenance mode is active.",
            "missingArguments": "Missing needed arguments for this action.",
            "missingAction": "An action type is required.",
            "cannotSelf": "You cannot perform this action to yourself.",
            "actionAgainstBot": "Cannot perform this action to a bot.",
            "againstAgainstInactiveUser": "Cannot perform this action on an inactive user.",
            "invalidUser": "User with given ID is not in this match.",
            "invalidTime": "You cannot perform this action at this time.",
            "versionMismatch": "You are running version \"%{client}\" while the server is running version \"%{server}\". This can happen when an update is being rolled out. Please refresh this page in a few minutes to update to the latest version.",
            "clipboard": "Failed to copy to clipboard."
        },
        "config": {
            "invalidType": "Invalid config type \"%{type}\" given.",
            "invalidOption": "Invalid config modification \"%{option}\" given.",
            "invalidArgument": "Invalid argument. Cannot set \"%{id}\" to \"%{argument}\".",
            "displayOnly": "Given config type \"%{type}\" cannot be modified.",
            "integer": "Option \"%{id}\" must be an integer.",
            "max": "Option \"%{id}\" has a max value of \"%{max}\".",
            "min": "Option \"%{id}\" has a min value of \"%{min}\".",
            "increment": "Option \"%{id}\" requires increments of \"%{increment}\".",
            "minExceedMaxLength": "Min. length cannot be more than the max. length.",
            "maxSubceedMinLength": "Max. length cannot be less than the min. length."
        },
        "start": {
            "fieldRows": "Selected field cannot support more than %{rows} rows",
            "fieldCannotFitUsers": "Selected field cannot support more than %{users} players",
            "questionThreshold": "Game requires at least %{count} questions",
            "whiteCardThreshold": "Game requires at least %{count} response cards (white)",
            "blackCardThreshold": "Game requires at least %{count} action cards (black)",
            "insufficientPlayers": "Need at least %{min} players to start the match."
        },
        "game": {
            "velocity": "Given velocity is outside of the permitted range.",
            "missedTurnWarning": "You were too late and your opponent was given their turn. If this happens too many times in a row you will be kicked. (%{current}/%{threshold})",
            "missedTurnKick": "You were kicked as you missed %{current} turn(s) in a row.",
            "autoTurnWarning": "You were too late and a move was made for you. If this happens too many times in a row you will lose. (%{current}/%{threshold})",
            "autoTurnKick": "You lost automatically as you were late for %{current} move(s) in a row.",
            "insufficientRows": "This field does not fit the amount of rows selected.",
            "stuckSkip": "Your turn was skipped as you cannot make any moves.",
            "stuckThreshold": "You were eliminated as you were stuck for %{moves} move(s) in a row.",
            "allStuck": "Nobody can make a move anymore. The match has concluded.",
            "invalid": "Game type \"%{type}\" does not exist.",
            "noRollsRemaining": "There are no more remaining rolls.",
            "incorrectValue": "The value that was given does not match up with the expected one.",
            "invalidMove": "Given move is invalid.",
            "invalidVote": "The vote you attempted to make is invalid.",
            "noLives": "You have no remaining lives.",
            "alreadyPlaced": "You have already placed something.",
            "alreadyVoted": "You have already voted.",
            "invalidPlacement": "Your piece placement is invalid.",
            "invalidBombPlacement": "Attempted an invalid bomb placement.",
            "cellClaimed": "One or more cells in your selection have already been claimed.",
            "colorClaimed": "This color has been claimed by another user already.",
            "invalidColumnRow": "Column or row is not set or invalid.",
            "invalidColumn": "Column is not set or invalid.",
            "invalidWord": "The word given is not in the dictionary used.",
            "wordTooShort": "Word selection too short (Min. %{min})",
            "wordTooLong": "Word selection too long (Max. %{max})",
            "loading": "We're sorry — it seems that this game failed to load in your browser. This can sometimes be resolved by restarting your device or browser. Updating your graphics card drivers may also help."
        },
        "card": {
            "handLocked": "You cannot select a card from your hand at this time.",
            "handTooFull": "You can only dispose of a card from your hand at this time.",
            "loadingSets": "Unable to download the card sets.",
            "invalid": "Invalid card data given.",
            "invalidSet": "Invalid card set given.",
            "invalidSelection": "Invalid card selection given.",
            "notInHand": "You do not have this card in your hand.",
            "loadError": "An error occurred trying to download the card sets data.",
            "underscore": "Each underscore results in one response card pick — don't put them next to each other!",
            "empty": "Please make sure the card isn't empty.",
            "pickLimit": "Cannot request to pick more than 3 response cards. (Too many underscores?)",
            "setSizeLimit": "The total size of the custom card sets may not exceed %{limit}",
            "setName": "Name must be between 3 and 32 characters long"
        },
        "preset": {
            "alreadyApplied": "This preset has already been applied.",
            "invalid": "You cannot use \"%{id}\" as a preset."
        },
        "match": {
            "blocked": "Your punishment does not allow you to join matchmaking or public matches.",
            "empty": "Match closed. All other players left the match.",
            "rematchTimeout": "You didn't accept the rematch request and were sent back to the main menu.",
            "rematchCancelled": "Sorry! There aren't enough players left for a rematch.",
            "inactive": "The match you were in has been closed as it has been inactive for too long.",
            "inactiveWarning": "Match will soon be closed due to inactivity unless action is taken.",
            "replacedByBot": "You were replaced by a bot and cannot rejoin this game.",
            "kicked": "You were kicked from the match you were in.",
            "deleted": "The match you were in has been deleted.",
            "invalid": "Match with ID \"%{id}\" does not exist.",
            "computer": "This is a match against the computer, you cannot join.",
            "private": "This is a private match. You must enter an ID to join.",
            "startStop": "You are unable to start or stop a game that is in progress.",
            "inProgress": "Match is already in progress. You may not join.",
            "full": "This match is already full (%{current}/%{max})."
        },
        "profile": {
            "usernameBlocked": "Your punishment does not allow you to change your username.",
            "missingData": "Missing username and/or picture arguments.",
            "invalidNickname": "Nickname is incorrectly formatted.",
            "invalidPicture": "Picture is incorrectly formatted.",
            "lockedPicture": "Picture contains locked items that you may not use.",
            "nicknameMaxLength": "Nickname is too long (%{current}/%{max})",
            "nicknameMinLength": "Nickname is too short (%{current}/%{min})",
            "nicknameAllowedCharacters": "Nickname may only contain alphanumeric characters and these special characters _-",
            "nicknameBanned": "Nickname contains a slur, profanity, or other inappropriate language",
            "inGame": "Cannot customize your profile while the game is in progress"
        },
        "requirement": {
            "acknowledgeWarning": "You must acknowledge your warning to perform this action.",
            "authentication": "You must be logged into your account to perform this action.",
            "credentials": "You have given invalid credentials.",
            "validAccount": "Your account has not been validated yet. Please save your profile changes.",
            "inLobby": "You cannot perform this action as the match has already started.",
            "notJudge": "You cannot perform this action as the judge.",
            "judge": "You cannot perform this action as you are not the judge.",
            "turn": "You cannot perform this action as it is not your turn.",
            "duringGame": "You can only perform this action while the match is in progress.",
            "finishedGame": "You can only perform this action after the game has finished.",
            "inGame": "You must be in a game to perform this action.",
            "notInGame": "You cannot perform this action while you are in a game.",
            "notMatchmaking": "You cannot perform this action while you are matchmaking.",
            "matchHost": "You are not the host and cannot perform this action.",
            "admin": "This action is restricted to Admins."
        }
    },
    "game": {
        "generic": {
            "name": "Home",
            "title": "Bloob.io | Free Online Multiplayer Games With Friends & Bots",
            "description": "Play free multiplayer games in your browser on Bloob.io. Enjoy easy access, no account needed, and join matches with friends, strangers, or bots today!",
            "options": {
                "public": {
                    "title": "Match Privacy"
                },
                "handSize": {
                    "title": "Hand Size",
                    "help": "The amount of cards everyone has in their hand."
                },
                "maxUsers": {
                    "title": "Max. Players",
                    "help": "How many players are allowed in the match."
                },
                "botCount": {
                    "help": "Introduce bots to your game along with other players."
                },
                "pointer": {
                    "title": "Pointer",
                    "help": "Allow other players to see where you are pointing with your cursor. In some cases you can choose to keep it private to your group/team.",
                    "data": {
                        "OFF": "Off",
                        "PRIVATE": "Private",
                        "EVERYONE": "Everyone"
                    }
                },
                "botDifficulty": {
                    "title": "Bot Difficulty",
                    "data": {
                        "easy": "Easy",
                        "normal": "Normal",
                        "hard": "Hard"
                    }
                },
                "generic": {
                    "data": {
                        "required": "Required",
                        "notRequired": "Optional"
                    }
                },
                "winCondition": {
                    "title": "Winning Condition",
                    "help": "Determine when the game should come to a conclusion."
                },
                "winAmount": {
                    "title": "Winning Amount"
                },
                "turnTime": {
                    "title": "Turn Time",
                    "help": "The amount of time a player has before their turn is given to the next player."
                },
                "inputTime": {
                    "title": "Input Time",
                    "help": "The amount of time a player has to fill in an input. The game will continue regardless on if they are ready when time runs out."
                },
                "continueAutomatically": {
                    "title": "Continue Automatically",
                    "help": "Toggle whether the game should continue automatically or wait for everyone to confirm they are ready."
                },
                "continueTime": {
                    "title": "Continue Time",
                    "help": "When a continue button appears, decide how long it should take before the game continues anyway."
                },
                "timeFreedomMode": {
                    "title": "Time Limit",
                    "help": "Play without time limits. Disable all turn timers and enjoy a relaxed gameplay experience where you can play at your own pace. Not recommended against random opponents.",
                    "data": {
                        "off": "No limit"
                    }
                },
                "scoringSystem": {
                    "title": "Scoring System",
                    "help": {
                        "default": "Determine the system for how points are awarded for getting a question right.",
                        "SPEED": "Points are based on how quickly the question is answered.",
                        "ORDER": "Points are based on who was the quickest between players.",
                        "FIXED": "Each question awards the same amount of points.",
                        "PROGRESSIVE": "Points earned increase after each question.",
                        "STREAK": "Earn extra points for consecutive correct answers; resets after an incorrect answer."
                    },
                    "data": {
                        "SPEED": "Speed",
                        "ORDER": "Order",
                        "FIXED": "Fixed",
                        "PROGRESSIVE": "Progressive",
                        "STREAK": "Streak"
                    }
                },
                "mode": {
                    "title": "Mode",
                    "help": {
                        "default": "Choose how players will compete: individually, as a team, or collaboratively.",
                        "SOLO": "Each player competes alone.",
                        "CO_OP": "All players work together as a team.",
                        "TEAM": "Players are divided into teams, and they can choose their own group to collaborate with."
                    },
                    "data": {
                        "SOLO": "Solo",
                        "CO_OP": "Co-op",
                        "TEAM": "Teams"
                    }
                },
                "deckSize": {
                    "title": "Deck Size",
                    "help": "Choose your preferred deck size for the game.",
                    "data": {
                        "half": "Half Deck",
                        "full": "Full Deck",
                        "double": "Double Deck"
                    }
                }
            },
            "help": {},
            "presets": {
                "custom": {
                    "title": "Custom",
                    "description": "Changes made by you — Last updated %{timestamp}"
                },
                "default": {
                    "title": "Default"
                },
                "timeFreedom": {
                    "title": "Time Freedom",
                    "description": [
                        "No timers",
                        "Wait until everyone is ready"
                    ]
                }
            }
        },
        "WORDRACE": {
            "name": "Wordrace",
            "title": "Wordrace: Free Online Word Search Game | Play with Friends & More",
            "description": "Discover Wordrace, the free online word search game to challenge friends, players worldwide, or bots. No account needed, join multiplayer fun now!",
            "options": {
                "globalLanguage": {
                    "title": "Global Language",
                    "help": {
                        "enabled": "<b>Enabled</b>: Everyone finds words in the language you set.",
                        "disabled": "<b>Disabled</b>: Each player selects a language of their choosing."
                    }
                },
                "language": {
                    "title": "Language",
                    "help": {
                        "intro": "The language everyone has to try to find words in.",
                        "globalLanguage": "If the <b>Global Language</b> is disabled each player can select a language of their choosing."
                    }
                },
                "sharedField": {
                    "title": "Shared Field",
                    "help": "Everyone always sees the same field. If a field is shared, it means when a letter has been claimed nobody else can take it. This way the game gets more difficult over time."
                },
                "multiplier": {
                    "title": "Multipliers",
                    "help": "Multipliers are attached to random letters on the field and multiply the score of a found word if used in the selection.",
                    "data": {
                        "off": "Turned Off",
                        "uncommon": "Uncommon (2.5%)",
                        "common": "Common (5%)",
                        "veryCommon": "Very Common (10%)",
                        "extreme": "Extreme (25%)"
                    }
                },
                "roundTotal": {
                    "title": "Rounds",
                    "help": "Each round will generate a new playing field."
                },
                "roundDuration": {
                    "title": "Round Duration",
                    "help": "How long a single round lasts."
                },
                "roundIntermission": {
                    "title": "Intermission Time",
                    "help": "How long the time in between rounds lasts."
                },
                "minWordLength": {
                    "title": "Min. Word Length",
                    "help": "A word selection must have at least this length in order to be checked on validity."
                },
                "maxWordLength": {
                    "title": "Max. Word Length",
                    "help": "A word selection cannot exceed this length in order to be checked on validity."
                },
                "_wordLength": {
                    "title": "Word Length",
                    "help": "A word selection must be between this length to be considered valid.",
                    "data": {
                        "between": "Between %{min} and %{max}"
                    }
                },
                "field": {
                    "title": "Field Size",
                    "help": {
                        "change": "The size of the playing field. Bigger fields make playing with more people easier.",
                        "notice": "Please note that large field sizes increase the interface size and may not fit the browser window for all players."
                    },
                    "data": {
                        "10x8": "Small (10x8)",
                        "13x10": "Medium (13x10)",
                        "17x13": "Large (17x13)",
                        "20x15": "Extreme (20x15)"
                    }
                },
                "_gameDuration": {
                    "title": "Game Duration"
                }
            },
            "presets": {
                "party": {
                    "title": "Party",
                    "description": [
                        "Big field",
                        "Individual languages"
                    ]
                },
                "blitz": {
                    "title": "Blitz",
                    "description": [
                        "Many short rounds",
                        "Lots of multipliers"
                    ]
                },
                "solo": {
                    "title": "Solo",
                    "description": [
                        "Everyone has their own field"
                    ]
                }
            },
            "help": {
                "find_word": {
                    "title": "Word Selection",
                    "description": [
                        "Click and hold on a letter in the playing field and drag in any direction to form a word.",
                        "Once you stop clicking, the word is processed, and you get points depending on the length of the word."
                    ]
                },
                "gameplay": {
                    "title": "Gameplay",
                    "description": [
                        "Everyone is trying to find words at the same time as you, it is a race after all. Claimed letters cannot be used again.",
                        "Sometimes it is more tactical to claim many short words, rather than taking the time for longer ones."
                    ]
                },
                "multiplier": {
                    "title": "Multipliers",
                    "description": [
                        "When enabled, multipliers are shown on random letters on the field which multiply the score of your found words!",
                        "Multipliers do stack up, so having a word with <b>x2</b> and <b>x3</b> would multiply the score for the word <b>x5</b>!"
                    ]
                },
                "language": {
                    "title": "Language",
                    "description": [
                        "The host gets to decide if everyone plays in the same language or one of their choosing.",
                        "Words will only be valid for the language you are playing in and any accents are ignored."
                    ]
                }
            }
        },
        "FOUR_IN_A_ROW": {
            "name": "Four in a Row",
            "title": "Play Four in a Row Online | Multiplayer Connect Four Game Free",
            "description": "Play Four in a Row free online! Enjoy multiplayer Connect Four with friends or bots, no account needed. Experience unique modes for 2-6 players.",
            "options": {
                "field": {
                    "title": "Field Size",
                    "help": "The size of the playing field.",
                    "data": {
                        "7x6": "Default (7x6)",
                        "9x4": "Stretched (9x4)",
                        "9x6": "Large (9x6)",
                        "13x8": "Very Large (13x8)",
                        "17x10": "Extreme (17x10)"
                    }
                },
                "piecesInRow": {
                    "title": "Winning Condition",
                    "help": "How many pieces you must have in a row to win the game.",
                    "data": {
                        "3": "Three-in-a-row (3)",
                        "4": "Four-in-a-row (4)",
                        "5": "Five-in-a-row (5)",
                        "6": "Six-in-a-row (6)"
                    }
                },
                "sideColumns": {
                    "title": "Side Columns",
                    "help": "Adds a column on either side of the playing field with pieces in alternating colors."
                },
                "flip": {
                    "title": "Field Flip",
                    "help": "Spice things up by flipping the field, the tiles on the bottom will become the tiles on top. A counter will show how many turns are left until a flip occurs.",
                    "data": {
                        "everyTurn": "After every turn",
                        "countTurns": "After every %{count} turns"
                    }
                },
                "turnsUntilFlip": {
                    "title": "Turns to Flip",
                    "help": "Placing a piece counts as a turn. This defines how many pieces must be dropped before flipping the field."
                },
                "tetrisMode": {
                    "title": "Tetris Mode",
                    "help": "When enabled, a fully filled row will disappear and drop all pieces above down a line. This also makes it impossible to tie in a game."
                }
            },
            "presets": {
                "default": {
                    "title": "Four-in-a-row"
                },
                "fiveInARow": {
                    "title": "Five-in-a-row",
                    "description": [
                        "Side columns",
                        "Large field"
                    ]
                },
                "tetris": {
                    "title": "Tetris",
                    "description": "Remove full rows automatically"
                },
                "flipParty": {
                    "title": "Flip Party",
                    "description": [
                        "Flip field every 13 turns",
                        "Very large field"
                    ]
                }
            },
            "help": {
                "placement": {
                    "title": "Piece Placement",
                    "description": [
                        "Pieces can be placed several ways. Hover over a column and click, use keyboard controls, or drag it around.",
                        "You can see which column your opponent is hovering over, keep this in mind and use it to your advantage."
                    ]
                },
                "win": {
                    "title": "Winning State",
                    "description": [
                        "By default, the first person to get four on a row wins the game. This can be horizontal, vertical, and diagonal.",
                        "The host may change the default winning condition and allow for different requirements."
                    ]
                }
            }
        },
        "ROTTEN_APPLES": {
            "name": "Rotten Apples",
            "title": "Play Rotten Apples | Free Cards Against Humanity Online Game",
            "description": "Enjoy Rotten Apples, the free online Cards Against Humanity game. No account needed, play with 3-16 friends or strangers in exciting multiplayer sessions.",
            "options": {
                "winCondition": {
                    "data": {
                        "first": "First to get <b>0</b> points | First to get <b>1</b> point | First to get <b>{count}</b> points",
                        "most": "Most points after <b>0</b> rounds | Most points after <b>1</b> round | Most points after <b>{count}</b> rounds"
                    }
                },
                "judgeSystem": {
                    "title": "Judge System",
                    "help": "Either a judge or everyone gets to determine who had the best play each round.",
                    "data": {
                        "single": "New judge every round",
                        "everyone": "Everyone votes"
                    }
                },
                "pickBlackCard": {
                    "title": "Pick Action Card",
                    "help": "When turned on, three random action cards are shown to the judge to pick between."
                },
                "handPreview": {
                    "title": "Hand Preview",
                    "help": "When turned on, a period is added at the start of the game and after every dump round. During this time everyone can take a look at their (new) cards in their hand."
                },
                "dumpRound": {
                    "title": "Dump Round",
                    "help": "A dump round allows everyone to select cards in their hand they would like to remove. New response cards are given as replacement after the round ends.",
                    "data": {
                        "disabled": "Disabled",
                        "round": "Every <b>0</b> rounds | Every <b>1</b> round | Every <b>{count}</b> rounds"
                    }
                },
                "dumpRoundAmount": {
                    "title": "Dump Round Amount"
                },
                "showNsfw": {
                    "title": "NSFW Cards",
                    "help": "Cards containing sex or profanity."
                },
                "showSpecific": {
                    "title": "Specific Cards",
                    "help": "Cards containing brands, difficult words, or people."
                },
                "_filter": {
                    "title": "Filter",
                    "help": "Active filters result in cards that fit the following criteria to be left out:"
                },
                "timePicking": {
                    "title": "Action Card Picking Time",
                    "help": "Define how long everyone has to pick the action card to play."
                },
                "responseCardLimit": {
                    "title": "Response Card Limit",
                    "help": "By default action cards can request you to draw up to 3 response cards. By changing this limit action cards requesting more than this limit will be filtered out of the game."
                },
                "timeDeciding": {
                    "title": "Deciding Time (Per Card)",
                    "help": {
                        "intro": "Define how long everyone will have to make their response card selection.",
                        "calc": "The total time is calculated as <b>RESPONSE CARDS * THIS TIME</b>"
                    }
                },
                "timeVoting": {
                    "title": "Voting Time (Per Card)",
                    "help": {
                        "intro": "Define how long everyone will have to vote for the winning card selection.",
                        "calc": "The total time is calculated as <b>RESPONSE CARDS * PLAYERS * THIS TIME</b>"
                    }
                },
                "timeReveal": {
                    "title": "Vote Reveal Time (Per Card)",
                    "help": {
                        "intro": "Define how long everyone gets to see the winning selection.",
                        "calc": "The total time is calculated as <b>RESPONSE CARDS * THIS TIME</b>"
                    }
                },
                "timeHandPreview": {
                    "title": "Hand Preview Time (Per Card)",
                    "help": {
                        "intro": "Define how long at the start of a game or after a dump round everyone gets to look at their (new) cards.",
                        "calc": "The total time is calculated as <b>3 SECONDS + HAND CARDS * THIS TIME</b>"
                    }
                },
                "timeDumpRound": {
                    "title": "Dump Round Time (Per Card)",
                    "help": {
                        "intro": "Define how long everyone has to select which cards they'd like to dump.",
                        "calc": "The total time is calculated as <b>3 SECONDS + HAND CARDS * THIS TIME</b>"
                    }
                }
            },
            "presets": {
                "default": {
                    "title": "Judge",
                    "description": "One person votes"
                },
                "democracy": {
                    "title": "Democracy",
                    "description": "Everyone gets to vote"
                },
                "blitz": {
                    "title": "Blitz",
                    "description": [
                        "Small hand size",
                        "1 card response only"
                    ]
                }
            },
            "help": {
                "action": {
                    "title": "Action Card",
                    "description": [
                        "Each round a new black action card is presented which has blanks (___) to be filled in by those playing.",
                        "Blanks are filled in using the white response cards in your hand. Once all players are ready, the judge picks their favorite response."
                    ]
                },
                "move": {
                    "title": "Response Cards",
                    "description": [
                        "Your hand will show you your response cards. You can drag these into available slots or click to select them.",
                        "After each round the cards you used in your selection are swapped for new ones."
                    ]
                },
                "vote": {
                    "title": "Voting",
                    "description": [
                        "Voting is either done by a single judge or by everyone. This depends on how the host configured the game.",
                        "At the end of each round, the judge(s) get to vote for their favorite response. A point is awarded to the winner."
                    ]
                },
                "sets": {
                    "title": "Card Sets",
                    "description": [
                        "Before the game starts, the host can choose out of many available sets or import custom ones.",
                        "Custom card sets can be imported and are saved to your account, allowing you to easily use them again later."
                    ]
                }
            }
        },
        "CHECKERS": {
            "name": "Checkers",
            "title": "Free Online Checkers Game | Play Multiplayer Board Matches",
            "description": "Play the classic board game Checkers online for free with no account needed. Enjoy multiplayer matches with friends, strangers, or challenging bots.",
            "options": {
                "forceTake": {
                    "title": "Force Take",
                    "help": {
                        "enabled": "<b>Enabled</b>: When possible, the player will be forced to take an opponent's piece.",
                        "disabled": "<b>Disabled</b>: The player can choose what move they make, even if they can take out an opponent's piece."
                    }
                },
                "field": {
                    "title": "Field",
                    "help": "The playing field used. Depending on the size of the field and the amount of rows, you will get more or less starting pieces. Some fields may support up to four players.",
                    "data": {
                        "8x8": "English (8x8)",
                        "10x10": "International (10x10)",
                        "12x12": "Canadian (12x12)",
                        "plus": "Plus Shape (12x12)"
                    }
                },
                "winCondition": {
                    "help": "How the winner will be determined.",
                    "data": {
                        "MORE_PIECES": "Most pieces",
                        "OPPOSITE_SIDE": "Reach opposite side"
                    }
                },
                "kingCondition": {
                    "title": "King Condition",
                    "help": "Under what condition a piece becomes kinged. A kinged piece is allowed to move in all directions.",
                    "data": {
                        "OPPOSITE_SIDE": "Reach opposite side",
                        "TAKE": "Taking a piece",
                        "ALL": "Start with all kings",
                        "NONE": "Disabled"
                    }
                },
                "backwardsTake": {
                    "title": "Take Backwards",
                    "help": "Set whether pieces are allowed to take over opponent pieces backwards. If disabled, this can only be done by kinged pieces."
                },
                "chainTake": {
                    "title": "Chain Take",
                    "help": "When enabled a piece can take over several other pieces in one move, if they are spaced properly. Alternatively when disabled only one piece can be taken at a time."
                },
                "staleCount": {
                    "title": "Stale Game",
                    "help": "After how many turns without any take overs the game should be considered stale and ended."
                },
                "stuckThreshold": {
                    "title": "Stuck Threshold",
                    "help": "If a player is stuck for this amount of turns in a row they will lose automatically."
                },
                "rows": {
                    "title": "Rows",
                    "help": "How many rows of pieces each player starts with. Depending on the field size the amount of rows will be determined."
                }
            },
            "presets": {
                "default": {
                    "title": "Straight Checkers (Standard)",
                    "description": "8x8 field — 24 pieces"
                },
                "international": {
                    "title": "International Checkers",
                    "description": "10x10 field — 40 pieces — Take backwards"
                },
                "canadian": {
                    "title": "Canadian Checkers",
                    "description": "12x12 field — 60 pieces — Take backwards"
                },
                "party": {
                    "title": "Party Checkers",
                    "description": "Plus field — 36 pieces — 4 players"
                }
            },
            "help": {
                "movement": {
                    "title": "Piece Movement",
                    "description": [
                        "Pieces can be moved diagonally. When it is your turn, all pieces that you can move are highlighted.",
                        "You can click on a highlighted piece to see all possible moves available for that piece."
                    ]
                },
                "take": {
                    "title": "Takes",
                    "description": [
                        "If an opponent's piece is diagonally next to your piece with an open spot behind it, you can take it.",
                        "Depending on the settings, you are either forced to take pieces when possible or can even take backwards."
                    ]
                },
                "king": {
                    "title": "Kinged Pieces",
                    "description": [
                        "Under the default settings, when you reach the opposite side with a piece it becomes kinged.",
                        "Kinged pieces are able to move in all diagonal directions without being forced to move forward."
                    ]
                },
                "goal": {
                    "title": "Goal",
                    "description": [
                        "Typically the goal is to take out all other pieces from the opponent or until no valid moves can be made.",
                        "The goal of the game, also referred to as the win condition, can be changed in the settings."
                    ]
                }
            }
        },
        "BLOMBER": {
            "name": "Blomber",
            "title": "Play Blomber: Super Online Bomberman Game | Free Multiplayer",
            "description": "Play Blomber, a super online Bomberman game for free on Bloob.io. No account required to enjoy multiplayer battles with friends and others worldwide.",
            "options": {
                "field": {
                    "title": "Field",
                    "help": "The playing field used. Bigger field sizes can accommodate more players.",
                    "data": {
                        "9x9": "Small Square (9x9)",
                        "11x9": "Rectangle (11x9)",
                        "qrSquare": "QR Square (11x11)"
                    }
                },
                "winCondition": {
                    "data": {
                        "LAST_STANDING": "Last standing (<b>0</b> lives) | Last standing (<b>1</b> live) | Last standing (<b>{count}</b> lives)",
                        "KILL_COUNT": "First to get <b>0</b> kills | First to get <b>1</b> kill | First to get <b>{count}</b> kills",
                        "TIME": "Most kills after <b>0</b> min. | Most kills after <b>1</b> min. | Most kills after <b>{count}</b> min."
                    }
                },
                "defaultBombCount": {
                    "title": "Bomb Count",
                    "help": "This is the amount of bombs a player can place at the same time."
                },
                "defaultBombSize": {
                    "title": "Bomb Size",
                    "help": "This is the blast radius of a bomb. The size is measured in tiles in each direction."
                },
                "defaultSpeed": {
                    "title": "Player Speed",
                    "help": "The player walking speed."
                },
                "respawnDelay": {
                    "title": "Respawn Time",
                    "help": "The time the player has to wait after they are killed before they can play again."
                },
                "bombPush": {
                    "title": "Bomb Push",
                    "help": "When enabled, you can walk into a bomb to push it and slide it in a direction."
                },
                "explosionDelay": {
                    "title": "Explosion Delay",
                    "help": "The delay before a placed bomb will explode."
                },
                "chainReaction": {
                    "title": "Chain Reaction",
                    "help": "When enabled, an explosion will trigger bombs within range to also explode. The kills will go to the player who placed the bomb that initiated the chain reaction. If disabled, these bombs will be removed instead."
                },
                "cratePercentage": {
                    "title": "Crates",
                    "help": "The percentage of crates that will be shown on the playing field. Crates can be blown up and may contain power-ups."
                },
                "powerUpPercentage": {
                    "title": "Power-ups",
                    "help": "Modify how likely it is that a power up is dropped when a crate is destroyed."
                }
            },
            "help": {},
            "presets": {
                "default": {
                    "title": "Default",
                    "description": [
                        "9x9 field",
                        "3 lives",
                        "Max. 4 players"
                    ]
                },
                "party": {
                    "title": "Party",
                    "description": [
                        "QR Square field",
                        "6 lives",
                        "Max. 8 players"
                    ]
                },
                "action": {
                    "title": "Action Packed",
                    "description": [
                        "No crates",
                        "Quick respawn",
                        "6 lives",
                        "Max. 8 players"
                    ]
                }
            }
        },
        "EIGHT_BALL_POOL": {
            "name": "8 Ball Pool",
            "title": "Play 8 Ball Pool Online | Free Multiplayer Billiards with Friends",
            "description": "Play online 8 Ball Pool for free! No account needed. Enjoy multiplayer billiards with friends, strangers, or bots. Dive into the ultimate pool experience!",
            "options": {
                "aimingLine": {
                    "title": "Aiming Line",
                    "help": "The aiming line shows where the cue ball will go after it has been hit."
                },
                "speed": {
                    "title": "Speed",
                    "help": "How fast the pool animation is played."
                },
                "illegalBallPocket": {
                    "title": "Illegal Ball Pocket"
                },
                "ruleContactRailOnBreak": {
                    "title": "Rail on Break",
                    "help": "While breaking, determine how many balls must come in contact with the rail. This rule does not apply if you pocket a ball.",
                    "data": {
                        "one": "One ball",
                        "two": "Two balls",
                        "three": "Three balls",
                        "four": "Four balls"
                    }
                },
                "assignedGroup": {
                    "title": "Assigned Group",
                    "help": "Determine how each player is assigned their group (solids or stripes).",
                    "data": {
                        "pocket": "On pocket",
                        "random": "Random on start"
                    }
                },
                "ruleTurnCanHitBall": {
                    "title": "Can Hit Ball",
                    "help": "Occurs when the player hits a ball that they are not allowed to. Rule does not apply while breaking.",
                    "data": {
                        "assignedGroup": "Assigned group",
                        "assignedGroupPlus": "Assigned group + 8 Ball",
                        "eitherGroup": "Either group",
                        "anyBall": "Any ball"
                    }
                },
                "ruleTurnMustHitBall": {
                    "title": "Must Hit Ball",
                    "help": "Occurs when the player does not hit a ball (from \"Can Hit Ball\") during their turn."
                },
                "ruleTurnContactRail": {
                    "title": "Must Contact Rail",
                    "help": "Occurs when no ball hits the rail (cushion). This rule does not apply if the player pockets a ball."
                },
                "ruleConsecutiveFouls": {
                    "title": "Consecutive Fouls",
                    "help": "Determine what should happen when a player makes multiple fouls in a row. This rule discourages unsportsmanlike behaviour.",
                    "data": {
                        "off": "Off",
                        "loseOnTwo": "Loss after two",
                        "loseOnThree": "Loss after three",
                        "loseOnFour": "Loss after four"
                    }
                },
                "foul": {
                    "help": {
                        "disabled": "Foul is disabled with current settings."
                    },
                    "data": {
                        "nothing": "Nothing",
                        "keepTurn": "Keep turn",
                        "endTurn": "End turn",
                        "endTurnHand": "End turn + Ball in hand",
                        "reset": "End turn + Restore field",
                        "resetHand": "End turn + Restore field + Ball in hand",
                        "instantWin": "Instant win",
                        "instantLoss": "Instant loss"
                    }
                },
                "foulPocketCueBall": {
                    "title": "Pocketing Cue Ball",
                    "help": "Occurs when a player pockets the Cue Ball."
                },
                "foulPocketOpponentBall": {
                    "title": "Pocketing Opponent's Ball",
                    "help": "Occurs when a player pockets the opponent's ball. Other fouls take precedent over this (e.g. striking the incorrect ball first)."
                },
                "foulPocketOwnAndOpponentBall": {
                    "title": "Pocketing Own + Opponent's Ball",
                    "help": "Occurs when a player pockets both one of their own and the opponent's ball. Other fouls take precedent over this (e.g. striking the incorrect ball first)."
                },
                "foulIllegalEightBallBreak": {
                    "title": "Pocketing 8 Ball During Break",
                    "help": "Occurs when a player manages to pocket the 8 Ball during the break."
                },
                "foulIllegalEightBallPocket": {
                    "title": "Pocketing 8 Ball Illegally",
                    "help": "Occurs when a player pockets the 8 Ball while committing a different foul at the same time (e.g. pocketing the cue ball as well)."
                },
                "foulIllegalEightBallPocketTooSoon": {
                    "title": "Pocketing 8 Ball Too Soon",
                    "help": "Occurs when a player pockets the 8 Ball while they still have other object balls to pocket."
                }
            },
            "presets": {
                "default": {
                    "title": "Bloob.io Ruleset"
                },
                "wpa": {
                    "title": "WPA Ruleset",
                    "description": "Closely resembles World Pool-Billiard Association rules"
                },
                "upa": {
                    "title": "UPA Ruleset",
                    "description": "Closely resembles US Professional Poolplayers Association rules"
                },
                "relaxed": {
                    "title": "Relaxed Ruleset",
                    "description": "Milder punishments and fewer rules"
                },
                "ruthless": {
                    "title": "Ruthless Ruleset",
                    "description": "Any foul will result in an instant loss"
                }
            },
            "help": {
                "field": {
                    "title": "Playing Field",
                    "description": [
                        "The field contains 6 holes in which the balls can be pocketed. There are a total of 16 balls, one of which is the cue ball that you strike on your turn.",
                        "There are 7x striped and 7x solid balls, as well as 1x black eight ball. At the start of the game all balls are positioned in a triangle with the eight ball in the middle. The cue ball is set further away."
                    ]
                },
                "breaking": {
                    "title": "Starting the game (Breaking)",
                    "description": [
                        "Whoever has their turn first can move around the cue ball and strike towards the triangle of balls (their starting position).",
                        "There are rules to breaking. The cue ball cannot be pocketed and at least two balls (except for the cue ball) must hit a cushion (the walls around the field). Pocketing a ball on break guarantees you another turn right after."
                    ]
                },
                "gameplay": {
                    "title": "Gameplay",
                    "description": [
                        "There are both striped and solid balls. Whoever pockets a ball first becomes that ball group and gets another turn. From that point forward you must only pocket striped or solid balls.",
                        "The order in which you pocket your balls does not matter. When you commit a foul your opponent will be allowed to move the cue ball around for their turn."
                    ]
                },
                "objective": {
                    "title": "Objective",
                    "description": [
                        "You must avoid pocketing the black eight ball up until you have pocketed all your balls. You then finish the game by pocketing the eight ball. It is important you commit no foul while doing so, otherwise you lose.",
                        "Pocketing the eight ball too soon will result in an instant loss. Make sure to aim carefully!"
                    ]
                }
            }
        },
        "YACHT": {
            "name": "Yahtzee",
            "title": "Free Online Yahtzee Game | Play with Friends & Score Dice Today",
            "description": "Play free online Yahtzee with friends or solo! No account needed. Enjoy multiplayer matches, score your dice, and master the rules today!",
            "options": {
                "rolls": {
                    "title": "Rolls",
                    "help": "How many rolls the user gets before they must make a selection."
                },
                "speed": {
                    "title": "Speed",
                    "help": "How fast the dice roll animation is played."
                },
                "addedRollTime": {
                    "title": "Added Time",
                    "help": "How much time is added after each roll. Will never exceed the turn time."
                },
                "upperBonus": {
                    "title": "Upper Bonus",
                    "help": "Whether players should receive an bonus points as a reward for reaching a threshold of points in the upper section."
                },
                "upperBonusThreshold": {
                    "title": "Threshold",
                    "help": "The total points required in the upper section categories to earn the upper bonus reward."
                },
                "upperBonusReward": {
                    "title": "Reward",
                    "help": "The amount of points awarded to those who cross the threshold of points."
                },
                "additionalYacht": {
                    "title": "Additional Yacht",
                    "help": "Specify how the game should handle a situation where a player rolls another Yacht after already scoring points for one."
                },
                "jokerYacht": {
                    "title": "Yacht Joker",
                    "help": "When enabled, this setting allows you to claim points for any additional Yacht as a Full House, Small Straight, or Large Straight. This option becomes available only if the corresponding dice face number and Yacht category have already been filled."
                },
                "additionalYachtReward": {
                    "title": "Reward",
                    "help": "The amount of points awarded to those who roll yet another Yacht."
                }
            },
            "presets": {
                "joker": {
                    "title": "Joker",
                    "description": [
                        "More options when you get a Yacht"
                    ]
                }
            },
            "help": {
                "objective": {
                    "title": "Understanding the Objective",
                    "description": [
                        "The goal of Yahtzee is to score the most points by rolling specific combinations of dice.",
                        "Familiarise yourself with the game interface. There is a dice area, a scorecard, and a button to roll the dice."
                    ]
                },
                "rolling_dice": {
                    "title": "Rolling Dice",
                    "description": [
                        "At the start of your turn, you can press the 'Roll Dice' button or click and drag on the dice to roll them.",
                        "By default, each player gets 3 dice rolls per turn."
                    ]
                },
                "holding_dice": {
                    "title": "Holding Dice",
                    "description": [
                        "After your first roll, click on any dice to \"hold\" it. The held dice won't change in your next roll. Click on the dice again to put them back in.",
                        "For example, if you roll three 6s in your first roll, hold them. Then roll the remaining dice to try for more 6s and increase your score."
                    ]
                },
                "earning_points": {
                    "title": "Earning Points",
                    "description": [
                        "The scorecard contains several categories. Each category has different requirements.",
                        "You can hover over a category in the scorecard to see what the requirements are and how many points they can earn you."
                    ]
                },
                "picking_category": {
                    "title": "Picking a Category",
                    "description": [
                        "After you roll the dice, the scorecard shows how many points you can get in different categories. Try to pick the one with the most points!",
                        "Click on the orange entry to choose your score and get points."
                    ]
                },
                "bonus": {
                    "title": "Bonus",
                    "description": [
                        "If the upper section score sums up to 63 or more, you will get a bonus 35 points!",
                        "A Yacht will instantly give you 50 points. Got another Yacht after that? Use it in an entry scoring you any points and earn an additional 100 points!"
                    ]
                },
                "tips": {
                    "title": "Tips",
                    "description": [
                        "You can also click on an empty orange entry and get 0 points. This can be helpful if your only other option would give you very little points for that category.",
                        "This can be helpful in case you want to go for the bonus in the upper section for example."
                    ]
                },
                "shortcuts": {
                    "title": "Shortcuts",
                    "description": [
                        "Want to move a lot of the same dice in one go? Use your middle mouse button or hold down the Shift key while clicking a dice and all the dice with the same face will be moved at once!"
                    ]
                }
            }
        },
        "BATTLESHIP": {
            "name": "Battleship",
            "title": "Play Battleship Online Free | Classic Battleship Game Online",
            "description": "Play Battleship online free, no account needed! Enjoy classic multiplayer matches with friends or bots. Dive into exciting game action anytime!",
            "options": {
                "placementTime": {
                    "title": "Placement Time",
                    "help": "How long each player has to move their ships into position."
                },
                "gridSize": {
                    "title": "Grid Size",
                    "help": "Select the size of the level size to play in.",
                    "data": {
                        "random": "Random",
                        "7x7": "7x7",
                        "11x11": "11x11",
                        "15x15": "15x15"
                    }
                },
                "level": {
                    "title": "Map",
                    "help": "Select the map you would like to play in.",
                    "data": {
                        "random": "Random",
                        "peninsula": "Peninsula",
                        "archipelago": "Archipelago",
                        "canal": "Canal",
                        "atoll": "Atoll",
                        "bay": "Bay",
                        "bigIsland": "Big Island",
                        "pier": "Pier",
                        "littleIsland": "Little Island",
                        "keys": "The Keys",
                        "lagoon": "Lagoon",
                        "ocean": "Ocean"
                    }
                },
                "levelOrientation": {
                    "title": "Orientation",
                    "help": "Select the orientation the level will be displayed in.",
                    "data": {
                        "random": "Random",
                        "NORTH": "North",
                        "EAST": "East",
                        "SOUTH": "South",
                        "WEST": "West"
                    }
                },
                "shipSpacing": {
                    "title": "Ship Spacing",
                    "help": "When enabled, ships must have at least one cell between them and cannot touch each other directly."
                },
                "shipReveal": {
                    "title": "Ship Reveal",
                    "help": "When enabled, you will see the ship when you have sunk it. When disabled, only a counter with remaining ships is shown."
                },
                "hitAfterHit": {
                    "title": "Hit After Hit",
                    "help": "When enabled, you will be allowed to fire again after hitting a ship. When disabled, you only get one shot per turn."
                }
            },
            "presets": {},
            "help": {}
        },
        "SUPER_TIC_TAC_TOE": {
            "name": "Super Tic-Tac-Toe",
            "title": "Play Super Tic-Tac-Toe Online | Free Multiplayer Tic Tac Toe Game",
            "description": "Play Super Tic-Tac-Toe online for free with friends or strangers. No account needed. Enjoy ultimate tic tac toe in engaging multiplayer matches today!",
            "options": {
                "winFallback": {
                    "title": "Win Fallback",
                    "help": "In case of a tie, player with more won fields wins."
                },
                "gridCascade": {
                    "title": "Grid Cascade",
                    "help": "When a player wins a small grid, all other incomplete grids on the board are instantly cleared."
                }
            },
            "presets": {
                "longHaul": {
                    "title": "Long Haul",
                    "description": [
                        "Cascading grids"
                    ]
                }
            },
            "help": {
                "objective": {
                    "title": "Understanding the Objective",
                    "description": [
                        "The objective is to win by getting three of your symbols (X or O) in a line (horizontal, diagonal, or vertical) on the larger 3x3 grid.",
                        "Players take turns placing their symbols in smaller 3x3 grids."
                    ]
                },
                "twist": {
                    "title": "The Twist",
                    "description": [
                        "Your move dictates which smaller grid your opponent must play in next, which is also highlighted as you hover over each grid cell."
                    ]
                },
                "win": {
                    "title": "Winning",
                    "description": [
                        "The first to get three of their symbols in a line on the larger grid wins. In the event of a tie,whoever has won more smaller grids wins the game."
                    ]
                }
            }
        },
        "CRIBBAGE": {
            "name": "Cribbage",
            "title": "Play Cribbage Online Free | Classic Board Game with Friends",
            "description": "Play Cribbage online for free! Dive into this classic board game with friends or strangers, no account needed. Enjoy multiplayer matches anytime!",
            "options": {
                "summaryEnabled": {
                    "title": "Round Summary",
                    "help": "Shows a score summary for all players with a breakdown of all points."
                },
                "summaryTime": {
                    "title": "Summary Time",
                    "help": "How long the score summary should show before moving on. Players can also vote to skip the round summary sooner."
                },
                "playTime": {
                    "title": "Play Time",
                    "help": "How long each player has to pick a card from their hand to add on to the ongoing play."
                },
                "cribTime": {
                    "title": "Crib Time",
                    "help": "How long each player has to decide which cards they will send to the crib."
                },
                "starterCardTime": {
                    "title": "Starter Card Time",
                    "help": "How long the selected player has to pick the starter card from the deck. The starter card is used as a fifth card when it comes to calculating the scores for all hands and crib."
                },
                "revealSpeed": {
                    "title": "Reveal Speed",
                    "help": "How fast the score reveal is played out at the end of a round."
                },
                "dealerExtraCard": {
                    "title": "Dealer Extra Card",
                    "help": "When enabled in 3-player games, the dealer receives an extra crib card. When disabled, the fourth card goes to the crib automatically."
                },
                "winCondition": {
                    "data": {
                        "FIRST": "First to reach <b>0</b> points | First to reach <b>1</b> point | First to reach <b>{count}</b> points",
                        "HIGHEST_AFTER": "Most points after <b>0</b> points are reached | Most points after <b>1</b> point are reached | Most points after <b>{count}</b> points are reached"
                    }
                }
            },
            "presets": {
                "blitz": {
                    "title": "Blitz",
                    "description": [
                        "First to 31 points",
                        "Reduced times"
                    ]
                }
            },
            "help": {
                "objective": {
                    "title": "Understanding the Objective",
                    "description": [
                        "The goal of Cribbage is to be the first player to reach the target score, typically 121 points.",
                        "The game consists of three distinct parts which will keep happening until there is a winner."
                    ]
                },
                "deal": {
                    "title": "The Deal",
                    "description": [
                        "Each player is dealt 5 or 6 cards, depending on how many players there are. Each player must choose 4 cards they would like to keep and discard the others to the \"crib\", which belongs to the dealer.",
                        "The crib can be seen as a second hand, which will award the dealer with additional points when it comes to counting the scores."
                    ]
                },
                "play": {
                    "title": "The Play",
                    "description": [
                        "Players take turns playing one card at a time from their hand onto the table. The sum of the cards played is kept track of during the round and must stay below 31.",
                        "Players can earn points with sequences, pairs, and by getting the sum to 15. Click on the \"Scoring System\" button while in game for a full overview."
                    ]
                },
                "show": {
                    "title": "The Show",
                    "description": [
                        "After all players have emptied their hands during the play, the scores are counted. The dealer is always counted last and will also receive points for their crib.",
                        "Players can earn points for various combinations. Click on the \"Scoring System\" button while in game for a full overview."
                    ]
                }
            }
        },
        "WAR": {
            "name": "War",
            "title": "War Card Game Online | Free to Play with Friends & Bots",
            "description": "Play the War card game online free, no account needed! Enjoy classic 'I Declare War' multiplayer matches with friends, strangers, or bots in seconds.",
            "options": {
                "winCondition": {
                    "help": "The game will end early if there is only one player remaining with all cards.",
                    "data": {
                        "LAST_STANDING": "When a player gets all cards",
                        "HIGHEST_AFTER": "Most cards after <b>0</b> rounds | Most cards after <b>1</b> round | Most cards after <b>{count}</b> rounds"
                    }
                },
                "warRequirement": {
                    "title": "War Requirement",
                    "help": "Determine how the war should be played out if two or more players play the same card.",
                    "data": {
                        "DEFAULT": "Place <b>0</b> cards | Place <b>1</b> card | Place <b>{count}</b> cards",
                        "CARD_VALUE": "Place cards equal to the initial card rank"
                    }
                },
                "warCardCount": {
                    "title": "War Card Amount",
                    "help": "Set a predetermined amount of cards a player in a war must place. The final card is the one revealed."
                }
            },
            "presets": {
                "razboi": {
                    "title": "Război",
                    "description": [
                        "Place cards equal to the initial card rank"
                    ]
                },
                "blitz": {
                    "title": "Blitz",
                    "description": [
                        "Half deck",
                        "Limited to 60 rounds"
                    ]
                }
            },
            "help": {
                "objective": {
                    "title": "Understanding the Objective",
                    "description": [
                        "The game is really simple. The cards are split evenly between all players. Every player must place a card every single round. The highest scoring card wins and takes all cards",
                        "The highest scoring card is an Ace and the lowest card is a two. The player who ends up with all cards wins."
                    ]
                },
                "war": {
                    "title": "War",
                    "description": [
                        "A war is started if two or more players play the same highest card. All players must then place four cards, with the last card used to determine the winner of the war.",
                        "The Romanian Război variant forces you to place cards equal to the rank of the card that started the war (e.g. a King would be 13 cards)."
                    ]
                }
            }
        },
        "GIN_RUMMY": {
            "name": "Gin Rummy",
            "title": "Play Gin Rummy Online | Free Multiplayer Card Game & Rules",
            "description": "Play Gin Rummy online for free! Enjoy card games with players worldwide or against bots. No account needed. Simple rules and exciting multiplayer matches.",
            "options": {
                "winAmount": {
                    "help": "The game ends as soon as a player reaches this amount of points. However, this does not guarantee a win, as bonus points are awarded at the end of the game."
                },
                "knock": {
                    "title": "Knock",
                    "help": {
                        "enabled": "'Enabled' allows knocking based on the configured knock threshold.",
                        "firstDiscardCard": "'Based on first discard card' uses the first discard to set the threshold; if an Ace is drawn, you must go Gin.",
                        "disabled": "'Disabled' allows ending a round only with a Gin."
                    },
                    "data": {
                        "firstDiscardCard": "Based on first discard card"
                    }
                },
                "knockBasedOnFirstCard": {
                    "title": "Knock Based on First Discard",
                    "help": "When enabled, the first card in the discard pile determines the knock threshold. Players can only knock if their deadwood is below or equal to the value of this card."
                },
                "knockThreshold": {
                    "title": "Knock Threshold",
                    "help": "A player can knock when it is their turn and their deadwood is below or equal to the configured threshold."
                },
                "ginPointAmount": {
                    "title": "Gin",
                    "help": "The amount of points awarded to a player for calling Gin, which is when all cards in a hand are in a meld."
                },
                "bigGinPointAmount": {
                    "title": "Big Gin",
                    "help": "The amount of points awarded to a player for calling Big Gin, which occurs when all cards in a hand plus the drawn card are in a meld, leaving no deadwood."
                },
                "undercutPointAmount": {
                    "title": "Undercut",
                    "help": "An undercut happens when a player knocks, but their opponent has the same or fewer deadwood points. In this case, the opponent gets extra points."
                },
                "firstBonusPointAmount": {
                    "title": "Bonus: First to win",
                    "help": "Awarded at the end of the game. Gives the player who was first to reach the 'Win Amount' a bonus."
                },
                "roundBonusPointAmount": {
                    "title": "Bonus: Round",
                    "help": "Awarded at the end of the game. Gives each player this amount of points for every round they have won, excluding ties."
                },
                "shutoutBonusPointAmount": {
                    "title": "Bonus: Shutout",
                    "help": "Awarded at the end of the game. Gives the winner an additional bonus of this amount of points if they have won every round."
                }
            },
            "presets": {
                "straightGin": {
                    "title": "Straight Gin",
                    "description": [
                        "No Knocking",
                        "No Bonus"
                    ]
                },
                "oklahomaGin": {
                    "title": "Oklahoma Gin",
                    "description": [
                        "Knock value based on first discard"
                    ]
                }
            },
            "help": {
                "rounds": {
                    "title": "Rounds",
                    "description": [
                        "The game consists of multiple rounds. Each round, players are dealt 10 cards, and one card is shown in the pile. Players can choose to pass or take the top card from the pile.",
                        "Turns alternate, and on your turn, you can take a card from the pile or the deck. Afterward, you must return one card to the pile."
                    ]
                },
                "deadwood": {
                    "title": "Deadwood",
                    "description": [
                        "Deadwood refers to cards that are not part of any melds. The value of deadwood is calculated by summing the values of these cards (e.g., two Kings and a five total 25).",
                        "Aim to keep your deadwood as low as possible by forming melds and discarding high-value cards that are not in melds."
                    ]
                },
                "melds": {
                    "title": "Melds",
                    "description": [
                        "Melds can be formed by having a sequence of three or more cards of the same suit (e.g., 3D, 4D, 5D) or three or more of the same rank (e.g., 3H, 3D, 3S).",
                        "Melds are automatically highlighted in your hand and the interface, so keep an eye on the pile—your opponent may drop the card you need!"
                    ]
                },
                "knock": {
                    "title": "Knock",
                    "description": [
                        "You can knock if your deadwood is less than 10. When you knock, all cards are revealed, and you will see your opponent's deadwood. If your deadwood is higher, your opponent wins the round with a bonus.",
                        "Scoring for a knock is simple: subtract your deadwood from your opponent's. For example, if your deadwood is 5 and your opponent's is 25, you score 20 points."
                    ]
                },
                "gin": {
                    "title": "Gin and Big Gin",
                    "description": [
                        "If your deadwood is 0 or can be 0 after discarding your last deadwood card, you have a Gin. This guarantees a win and awards you a bonus plus the deadwood difference.",
                        "A Big Gin is even better: if your entire hand, plus the card you just drew, forms melds, you receive a larger bonus. Always call a Big Gin as soon as you have it!"
                    ]
                },
                "goal": {
                    "title": "Goal",
                    "description": [
                        "The goal is to win as many rounds as possible and be the first to reach 100 points. This ends the game and reveals the final scores, including bonus points.",
                        "By default, you earn an extra 25 points for each round you win and an additional 100 points for being the first to reach 100 points."
                    ]
                }
            }
        },
        "AI_ASSASSIN": {
            "name": "AI Assassin",
            "title": "Play AI Assassin | Free AI Prompt Game | Online Multiplayer Fun",
            "description": "Enjoy AI Assassin, a free AI prompt game with no account needed. Play online multiplayer matches with friends or bots in thrilling AI battles today!",
            "options": {},
            "presets": {},
            "help": {}
        },
        "ROCK_PAPER_SCISSORS": {
            "name": "Rock Paper Scissors",
            "title": "Play Rock Paper Scissors Online | Free Multiplayer RPS Game",
            "description": "Play Rock Paper Scissors online for free with 2-4 players. No account needed. Enjoy classic multiplayer RPS matches with friends, strangers, or bots.",
            "options": {
                "result": {
                    "data": {
                        "rock": "Rock beats scissors",
                        "paper": "Paper beats rock",
                        "scissors": "Scissors beats paper"
                    }
                },
                "winCondition": {
                    "data": {
                        "LAST_STANDING": "Last standing (<b>0</b> lives) | Last standing (<b>1</b> live) | Last standing (<b>{count}</b> lives)",
                        "FIRST": "First to get <b>0</b> points | First to get <b>1</b> point | First to get <b>{count}</b> points",
                        "HIGHEST_AFTER": "Most points after <b>0</b> rounds | Most points after <b>1</b> round | Most points after <b>{count}</b> rounds"
                    }
                }
            },
            "presets": {
                "default": {
                    "title": "Race",
                    "description": [
                        "First to 5 points"
                    ]
                },
                "survival": {
                    "title": "Survival",
                    "description": [
                        "5 lives",
                        "Lose a life for each round lost",
                        "Last player standing wins"
                    ]
                },
                "bestOfSeries": {
                    "title": "Best of Series",
                    "description": [
                        "Player with most points after 5 rounds wins"
                    ]
                }
            },
            "help": {
                "rules": {
                    "title": "Rules",
                    "description": [
                        "Rock Paper Scissors is simple: choose rock, paper, or scissors. Rock beats scissors, paper beats rock, and scissors beat paper.",
                        "In each round, predict your opponent's choice and respond accordingly!"
                    ]
                },
                "group": {
                    "title": "Group",
                    "description": [
                        "Play with up to 4 players! Only one can win each round. If you're out early, the remaining players continue until a winner is determined.",
                        "In survival mode, each player has a set number of lives. Be the last player standing to win!"
                    ]
                },
                "bots": {
                    "title": "Bots",
                    "description": [
                        "Play against bots! They follow a random strategy, so if you can figure it out, you can beat them consistently!"
                    ]
                }
            }
        },
        "NUMBER_SHOWDOWN": {
            "name": "Number Showdown",
            "title": "",
            "description": "",
            "options": {
                "winAmount": {
                    "help": "The game will end as soon as a player has reached this amount of points."
                },
                "mode": {
                    "title": "Mode",
                    "help": "A different game mode will affect the way points are awarded and the way the game is played.",
                    "data": {
                        "SINGLE_HIDER": "Single Hider",
                        "HIDE_AND_SEEK": "Hide and Seek",
                        "LAST_STANDING": "Last Standing"
                    }
                },
                "field": {
                    "title": "Field",
                    "help": "Determines how many numbers are shown on the playing field."
                },
                "revealSpeed": {
                    "title": "Reveal Speed",
                    "help": "The speed at which the round reveal is done whenever everyone is ready."
                },
                "multiplier": {
                    "title": "Multipliers",
                    "help": "Multipliers can appear on a single or multiple numbers at the same time. When a hider picks a number with a multiplier they will multiply their points. However, since everyone can see the multipliers it is risky and increases the chances of being found.",
                    "data": {
                        "off": "Turned Off",
                        "uncommon": "Uncommon",
                        "common": "Common",
                        "veryCommon": "Very Common"
                    }
                },
                "dynamicScoring": {
                    "title": "Dynamic Scoring",
                    "help": {
                        "introduction": "Award points based on the probability of success. For example, if a seeker finds a hider in the early game they will be awarded more points. If a hider manages to remain hidden with only a few tiles remaining, they will be awarded more points.",
                        "calculation": "When enabled, the points are automatically calculated based on the configured min. and max. points."
                    }
                },
                "pointsFind": {
                    "title": "Finding a Hider",
                    "help": "Awarded to a seeker for finding a hider."
                },
                "minPointsFind": {
                    "title": "Min. Finding a Hider"
                },
                "maxPointsFind": {
                    "title": "Max. Finding a Hider"
                },
                "pointsHideRound": {
                    "title": "Hidden per Round",
                    "help": "Awarded to a hider for remaining hidden per round."
                },
                "minPointsHideRound": {
                    "title": "Min. Hidden per Round"
                },
                "maxPointsHideRound": {
                    "title": "Max. Hidden per Round"
                },
                "pointsLastAlive": {
                    "title": "Last Remaining",
                    "help": "Awarded to the last player remaining in the game when everyone else has been eliminated."
                },
                "minPointsLastAlive": {
                    "title": "Min. Last Remaining"
                },
                "maxPointsLastAlive": {
                    "title": "Max. Last Remaining"
                }
            },
            "presets": {},
            "help": {}
        },
        "TRIVIA": {
            "name": "Trivia",
            "title": "Free Online Trivia Quiz Game | Multiplayer | Real-Time Play",
            "description": "Enjoy free online multiplayer Trivia with friends. No account needed! Play co-op in real-time, competing in quizzes on diverse topics.",
            "options": {
                "consensus": {
                    "title": "Consensus",
                    "help": "In team mode, should the team's answer be based on a majority vote (Consensus)? If not, any team member can change the answer for everyone."
                },
                "lockAnswer": {
                    "title": "Lock answer",
                    "help": "When enabled, players cannot change their answer when they have selected one."
                },
                "eliminationChallenge": {
                    "title": "Elimination Challenge",
                    "help": "When enabled, a player or team is eliminated immediately after answering a question incorrectly. The elimination challenge begins after the first few questions and is announced prior."
                }
            },
            "presets": {
                "versus": {
                    "title": "Versus",
                    "description": [
                        "Solo",
                        "More points for later questions"
                    ]
                },
                "hardcoreVersus": {
                    "title": "Hardcore Versus",
                    "description": [
                        "No mistakes",
                        "Locked answer",
                        "Speed based points"
                    ]
                },
                "coop": {
                    "title": "Co-op",
                    "description": [
                        "Work together",
                        "Fixed points"
                    ]
                },
                "teams": {
                    "title": "Teams",
                    "description": [
                        "Work in teams",
                        "Order based points"
                    ]
                }
            },
            "help": {
                "soloOrWorkTogether": {
                    "title": "Solo or Work Together",
                    "description": [
                        "You can choose whether you want to go solo, work as a group in co-op, or form smaller teams.",
                        "When working as a team or group, you can see what everyone else is guessing too!"
                    ]
                },
                "questionPacks": {
                    "title": "Question Packs",
                    "description": [
                        "Don't like certain question categories? You can turn on or off categories that don't interest you or your lobby by going to the questions tab in the lobby.",
                        "Questions are automatically served to minimize the number of repeat questions you see in your lobby."
                    ]
                },
                "star": {
                    "title": "Star",
                    "description": [
                        "If you manage to play the perfect game, meaning you don't get a single question wrong, you will receive a star next to your name, which is tracked in your personal statistics!"
                    ]
                }
            }
        },
        "SNOOKER": {
            "name": "Snooker",
            "title": "",
            "description": "",
            "options": {},
            "presets": {},
            "help": {}
        }
    },
    "chat": {
        "affirmative": "Okay.",
        "thanks": "Thanks!",
        "sorry": "Sorry!",
        "goodLuck": "Good luck!",
        "brb": "I'll be right back!",
        "go": "I must go.",
        "glhf": "glhf",
        "gg": "gg",
        "readyCheck": "Everybody ready?",
        "changeSettings": "Change settings!",
        "ready": "Ready!",
        "wait": "Wait please!",
        "letsGo": "Let's go!",
        "greeting": "Hi!",
        "how": "How!?",
        "closeOne": "Close one!",
        "niceOne": "Nice one!",
        "checkThisOut": "Check this out!",
        "remindMove": "Your move!",
        "wow": "Wow!",
        "oops": "Oops!",
        "no": "Noooo!",
        "ohNo": "Oh no!",
        "wellPlayed": "Well played!",
        "rematch": "Rematch!",
        "fun": "That was fun!",
        "bye": "Bye!",
        "shortYes": "Yes.",
        "shortNo": "No."
    },
    "header": {
        "message": {
            "lobby": "Match lobby",
            "finished": "Match finished",
            "tied": "Match tied",
            "finishedRematch": "Rematch starting soon",
            "placingShips": "Placing ships",
            "firing": "%{name} is firing",
            "firingSelf": "You are firing",
            "inProgress": "Match in progress",
            "staleMoves": "Match staled — %{staleCount} moves with no take over",
            "forfeit": "Match finished — Opponent chose to forfeit",
            "inactive": "Match ended due to inactivity",
            "pickActionCard": "Picking action card",
            "pickCardSelection": "Making card selection",
            "handDump": "Dump round",
            "handPreview": "Hand preview",
            "countingScores": "Counting scores...",
            "voting": "Voting",
            "voteResults": "Vote results",
            "flippingField": "Flipping field",
            "removingRow": "Removing row",
            "yourTurn": "Your turn %{extra}",
            "nameTurn": "%{name}'s turn",
            "tiedVote": "Tied vote",
            "tieEndedRound": "Round has ended in a tie",
            "youEndedRound": "You have ended the round",
            "nameEndedRound": "%{name} has ended the round",
            "youWonRound": "You have won the round",
            "nameWonRound": "%{name} has won the round",
            "yourTurnBreaking": "You are breaking %{extra}",
            "nameTurnBreaking": "%{name} is breaking",
            "roundSummary": "Round summary",
            "roundCount": "Round %{current} out of %{total}",
            "roundCurrent": "Round %{current}",
            "startingNewRound": "Starting new round...",
            "questionCount": "Question %{current} out of %{total}",
            "questionCurrent": "Question %{current}",
            "war": "War!",
            "outcome": "Outcome",
            "input": "Awaiting your input",
            "waitingForAI": "Waiting for the AI...",
            "dealingCards": "Dealing cards...",
            "youPickStarterCard": "You have to pick the starter card",
            "namePickStarterCard": "%{name} has to pick the starter card",
            "yourCrib": "Your crib",
            "nameCrib": "%{name}'s crib"
        },
        "description": {
            "pleaseWait": "Please wait a moment...",
            "waitingForPlayers": "Waiting for players",
            "startCountdown": "Match starts in %{text}...",
            "rematchStartCountdown": "Rematch starts in %{text}...",
            "remainingTimeCountdown": "%{clock} remaining...",
            "nextRoundCountdown": "Next round in %{text}...",
            "youWon": "You won",
            "nameWon": "%{name} has won"
        }
    },
    "placeholder": {
        "cardSetId": "Fill in card set ID...",
        "cardContent": "Fill in card content...",
        "cardSetName": "Fill in name for this card set...",
        "matchId": "Match ID or URL...",
        "message": "Message...",
        "username": "Username",
        "password": "Password",
        "textarea": "Type here..."
    },
    "language": {
        "nl-NL": "Dutch",
        "en-US": "English (US)",
        "en-GB": "English (UK)",
        "fr-FR": "French",
        "de-DE": "German",
        "it-IT": "Italian",
        "pl-PL": "Polish",
        "pt-BR": "Portuguese (BR)",
        "es-ES": "Spanish (EU)",
        "es-MX": "Spanish (MX)",
        "sv-SE": "Swedish",
        "da-DK": "Danish",
        "fi-FI": "Finnish",
        "nb-NO": "Norwegian",
        "yi-YI": "Yiddish",
        "ar-SA": "Arabic",
        "hi-IN": "Hindi",
        "id-ID": "Indonesian",
        "uk-UA": "Ukrainian",
        "ru-RU": "Russian",
        "zh-CN": "Chinese (Simplified)",
        "zh-TW": "Chinese (Traditional)",
        "ja-JP": "Japanese",
        "ko-KR": "Korean",
        "tr-TR": "Turkish"
    },
    "status": {
        "reconnecting": "Attempting to reconnect...",
        "exploreAllGames": "Explore all games",
        "playingAgainstBots": "Playing Against Bots",
        "playingAgainstPlayers": "Playing Against Players",
        "matchesWaiting": "<b>0</b> matches waiting | <b>1</b> match waiting | <b>{count}</b> matches waiting",
        "playingGame": "<b>{count}</b> playing this game",
        "online": "<b>{count}</b> online",
        "connection": "Connection",
        "ping": "Ping",
        "timeOffset": "Time Offset",
        "version": "Version",
        "userId": "User ID",
        "notice": "Notice"
    },
    "category": {
        "misc": "Misc",
        "yacht": "Yacht",
        "bonus": "Bonus",
        "field": "Field",
        "dump": "Dump",
        "bomb": "Bomb",
        "filter": "Filter",
        "times": "Times",
        "round": "Round",
        "flip": "Flip",
        "default": "Default",
        "fallback": "Fallback Conditions",
        "take": "Take Over",
        "tetris": "Tetris",
        "basic": "Basic",
        "language": "Language",
        "rules": "Rules",
        "points": "Points",
        "fouls": "Response to Foul",
        "sciences": "Sciences",
        "artsAndEntertainment": "Arts & Entertainment",
        "geography": "Geography",
        "gaming": "Gaming",
        "technology": "Technology",
        "popCulture": "Pop Culture",
        "sports": "Sports",
        "history": "History"
    },
    "month": {
        "short": {
            "0": "Jan",
            "1": "Feb",
            "2": "Mar",
            "3": "Apr",
            "4": "May",
            "5": "Jun",
            "6": "Jul",
            "7": "Aug",
            "8": "Sep",
            "9": "Oct",
            "10": "Nov",
            "11": "Dec"
        }
    },
    "time": {
        "daysShort": "{count}d",
        "hoursShort": "{count}h",
        "minutesShort": "{count}m",
        "years": "0 years | 1 year | {count} years",
        "months": "0 months | 1 month | {count} months",
        "days": "0 days | 1 day | {count} days",
        "hours": "0 hours | 1 hour | {count} hours",
        "minutes": "0 minutes | 1 minute | {count} minutes",
        "seconds": "0 seconds | 1 second | {count} seconds"
    },
    "perk": {
        "gradientPack": {
            "title": "Gradient Pack",
            "description": "Elevate your experience! Stand out with a beautiful complexion of colors."
        },
        "maskedPack": {
            "title": "Masked Pack",
            "description": "Mask your identity with a variety of items."
        },
        "dapperPack": {
            "title": "Dapper Pack",
            "description": "Embrace the detective life! Equip your character with a detective hat, a top hat, a stylish moustache, and even a monocle."
        },
        "militaryPack": {
            "title": "Military Pack",
            "description": "Get ready for action! Put on a hard helmet and a beret, and blend into the surroundings with multiple camouflage backgrounds."
        },
        "piratePack": {
            "title": "Pirate Pack",
            "description": "Arr matey! Transform your character into a pirate with an eye patch, crooked teeth, and top it off with a pirate hat."
        },
        "holidaysPack": {
            "title": "Holidays Pack",
            "description": "Get in the holiday spirit with a range of festive hats!"
        },
        "animalPack": {
            "title": "Animal Pack",
            "description": "Be cute and playful! Give your character bunny ears, cat ears, and adorable mouths. The ears will adapt to the background color you select."
        },
        "halloweenPack": {
            "title": "Halloween Pack",
            "description": "Dive into the spooky season! Choose from chilling skeleton and zombie eyes, along with haunting mouths, to create a spooky and fun atmosphere in the game."
        },
        "americanFootballPack": {
            "title": "American Football Pack",
            "description": "Get ready for the big game! Equip your character with stylish football helmets in a variety of colors."
        },
        "celebrationPack": {
            "title": "Celebration Pack",
            "description": "Party time! Bring the joy to your character with a collection of vibrant party hats in different colors."
        },
        "developer": {
            "title": "Developer"
        },
        "coinSmall": {
            "title": "Coin Pouch"
        },
        "coinMedium": {
            "title": "Coin Stash"
        },
        "coinLarge": {
            "title": "Coin Vault"
        }
    },
    "title": {
        "rookie": "Rookie",
        "beginner": "Beginner",
        "novice": "Novice",
        "apprentice": "Apprentice",
        "competitor": "Competitor",
        "challenger": "Challenger",
        "strategist": "Strategist",
        "tactician": "Tactician",
        "skilledPlayer": "Skilled Player",
        "risingStar": "Rising Star",
        "contender": "Contender",
        "crazyLarry": "Crazy Larry",
        "acePlayer": "Ace Player",
        "mastermind": "Mastermind",
        "eliteCompetitor": "Elite Competitor",
        "grandStrategist": "Grand Strategist",
        "prodigy": "Prodigy",
        "veteran": "Veteran",
        "allStar": "All-Star",
        "legendaryPlayer": "Legendary Player",
        "supremeTactician": "Supreme Tactician",
        "whizkid": "Whizkid",
        "maestro": "Maestro",
        "tacticalGenius": "Tactical Genius",
        "grandmaster": "Grandmaster",
        "champion": "Champion",
        "virtuoso": "Virtuoso",
        "superstar": "Superstar",
        "luminary": "Luminary",
        "grandDynamo": "Grand Dynamo",
        "strategicMastermind": "Strategic Mastermind",
        "tacticalVirtuoso": "Tactical Virtuoso",
        "supremeChampion": "Supreme Champion",
        "legendaryStrategist": "Legendary Strategist",
        "masterOfGames": "Master of Games"
    },
    "count": {
        "levelShort": "LVL {count}",
        "experienceShort": "{count} XP",
        "kills": "0 kills | 1 kill | {count} kills",
        "deaths": "0 deaths | 1 death | {count} deaths",
        "lives": "0 lives | 1 life | {count} lives",
        "files": "0 files | 1 file | {count} files",
        "points": "0 points | 1 point | {count} points",
        "pieces": "0 pieces | 1 piece | {count} pieces",
        "wins": "0 wins | 1 win | {count} wins",
        "cards": "0 cards | 1 card | {count} cards",
        "moves": "0 moves | 1 move | {count} moves",
        "tiles": "0 tiles | 1 tile | {count} tiles",
        "playing": "0 playing | 1 playing | {count} playing",
        "players": "0 players | 1 player | {count} players",
        "selectedCards": "No cards selected | 1 card selected | {count} cards selected",
        "matches": "0 matches | 1 match | {count} matches",
        "matchesFound": "0 matches found | 1 match found | {count} matches found",
        "matchesWaiting": "0 matches waiting | 1 match waiting | {count} matches waiting",
        "needMorePlayers": "Need 0 more players | Need 1 more player | Need {count} more players",
        "playAgainstBots": "Play Against Bots | Play Against a Bot | Play Against Bots",
        "playRandomOpponents": "Play Random Opponents | Play Random Opponent | Play Random Opponents",
        "turnsToFlip": "Turns to flip | Turn to flip | Turns to flip",
        "increment": "Increments of 0 | Increment of 1 | Increments of {count}",
        "remaining": "None remaining | 1 remaining | {count} remaining",
        "shipsRemaining": "0 ships remaining | 1 ship remaining | {count} ships remaining",
        "includesItems": "Includes {count} items | Includes {count} item | Includes {count} items",
        "restartNotice": "Server will restart in {count} minutes. Please finish your game. | Server will restart in {count} minute. Please finish your game. | Server will restart in {count} minutes. Please finish your game."
    },
    "misc": {
        "example": "Example",
        "learnMore": "Learn more",
        "questions": "Questions",
        "teamAndQuestions": "Team & Questions",
        "questionPacks": "Question Packs",
        "rock": "Rock",
        "paper": "Paper",
        "scissors": "Scissors",
        "lobby": "Lobby",
        "inGame": "In-game",
        "matchmakingSearch": "Looking for a game",
        "matchmakingFound": "Joining a game...",
        "finished": "Finished",
        "inSameLobby": "In same lobby",
        "friends": "Friends",
        "pending": "Pending",
        "addFriend": "Add Friend",
        "removeFriend": "Remove Friend",
        "rescindRequest": "Cancel Request",
        "accept": "Accept",
        "reject": "Reject",
        "newFriendRequest": "New Friend Request",
        "roundWinner": "Round Winner",
        "sort": "Sort",
        "pass": "Pass",
        "permanent": "Permanent",
        "total": "Total",
        "judge": "Judge",
        "dealer": "Dealer",
        "slow": "Slow",
        "normal": "Normal",
        "fast": "Fast",
        "fastest": "Fastest",
        "starter": "Starter",
        "cards": "Cards",
        "type": "Type",
        "iUnderstand": "I understand",
        "scoringSystem": "Scoring System",
        "notEnoughData": "Not enough data",
        "averageWaitTime": "Average wait time",
        "unknown": "Unknown",
        "none": "None",
        "seasonal": "Seasonal",
        "items": "Items",
        "purchaseCoins": "Purchase Coins",
        "store": "Store",
        "buyNow": "Buy Now",
        "expired": "Expired",
        "yourCoins": "Your Coins",
        "getCoins": "Get Coins",
        "transactions": "Transactions",
        "userData": "User Data",
        "price": "Price",
        "roll": "Roll",
        "rollAgain": "Roll Again",
        "rolling": "Rolling",
        "finalRoll": "Final Roll",
        "remaining": "Remaining",
        "noRollsRemaining": "No Rolls Remaining",
        "congratulations": "Congratulations!",
        "privacy": "Privacy",
        "termsOfUse": "Terms of Use",
        "summary": "Summary",
        "versusPlayers": "Versus Players",
        "versusBots": "Versus Bots",
        "never": "Never",
        "perks": "Perks",
        "beta": "Beta",
        "about": "About",
        "public": "Public",
        "private": "Private",
        "add": "Add",
        "remove": "Remove",
        "feature": "Feature",
        "visibility": "Visibility",
        "tracking": "Tracking",
        "change": "Change",
        "yes": "Yes",
        "no": "No",
        "disabled": "Disabled",
        "enabled": "Enabled",
        "excluded": "Excluded",
        "included": "Included",
        "new": "New",
        "fixed": "Fixed",
        "changed": "Changed",
        "guest": "Guest",
        "submit": "Submit",
        "settings": "Settings",
        "options": "Options",
        "localPlayers": "Local Players",
        "preset": "Preset",
        "custom": "Custom",
        "you": "You",
        "home": "Home",
        "bot": "Bot",
        "bots": "Bots",
        "vibration": "Vibration",
        "locked": "Locked",
        "available": "Available",
        "owned": "Owned",
        "unavailable": "Unavailable",
        "changeLog": "Change Log",
        "status": "Status",
        "information": "Information",
        "language": "Language",
        "toggle": "Toggle",
        "login": "Login",
        "loginToExistingAccount": "Login to Existing Account",
        "createMyAccount": "Create My Account",
        "logout": "Logout",
        "hats": "Hats",
        "eyes": "Eyes",
        "mouths": "Mouths",
        "backgrounds": "Backgrounds",
        "emailAddress": "Email Address",
        "emailAddressConfirmation": "Repeat Email Address",
        "createAccount": "Create Account",
        "logoutGlobally": "Logout All Devices",
        "unlinkMyAccount": "Unlink My Account",
        "deleteMyAccount": "Delete My Account",
        "maintenance": "Maintenance",
        "admin": "Admin",
        "nsfw": "NSFW",
        "specificCards": "Specific Cards",
        "matchId": "Match ID",
        "chat": "Chat",
        "sendMessage": "Send a message",
        "host": "Host",
        "player": "Player",
        "players": "Players",
        "loading": "Loading...",
        "percentage": "{percentage}%",
        "percentageDisabled": "{percentage}% (Disabled)",
        "scrollBackDown": "Scroll back down",
        "yourInput": "Your input",
        "pickYourself": "Pick for yourself",
        "highPing": "Your ping is high (%{ping}ms)",
        "currentRoundCount": "Round (%{current}/%{total})",
        "currentContinueCount": "Continue (%{current}/%{total})",
        "currentSkipCount": "Skip (%{current}/%{total})",
        "currentReadyCount": "Ready (%{current}/%{total})",
        "assignedTypeSelf": "You are %{type}",
        "assignedTypeSelfLocal": "Player (%{index}) is %{type}",
        "broadcast": "Broadcast",
        "confirm": "Confirm",
        "notMeOption": "This wasn't me",
        "close": "Close",
        "edit": "Edit",
        "delete": "Delete",
        "cancel": "Cancel",
        "reset": "Reset",
        "start": "Start",
        "download": "Download",
        "share": "Share",
        "copy": "Copy",
        "view": "View",
        "forfeit": "Forfeit Game",
        "processFiles": "Process Files",
        "checkAgain": "Check Again",
        "refreshWindow": "Refresh Window",
        "makeHost": "Make Host",
        "kickUser": "Kick User",
        "changeEmail": "Change Email",
        "returnToMenu": "Return to Menu",
        "returnToLobby": "Return to Lobby",
        "playAsGuest": "Play as Guest",
        "largestTake": "Largest Take",
        "takes": "Takes",
        "pieces": "Pieces",
        "words": "Words",
        "longestWord": "Longest Word",
        "length": "Length",
        "bonus": "Bonus",
        "round": "Round",
        "score": "Score",
        "highestScore": "Highest Score",
        "totalScore": "Total Score",
        "finalScore": "Final Score",
        "flawlessGame": "Flawless Game",
        "flawlessGames": "Flawless Games",
        "hits": "Hits",
        "hitRate": "Hit Rate",
        "rank": "Rank",
        "kills": "Kills",
        "assassin": "Assassin",
        "target": "Target",
        "assassinations": "Assassinations",
        "survivals": "Survivals",
        "games": "Games",
        "correctRatio": "Correct Ratio",
        "winRatio": "Win Ratio",
        "killDeathRatio": "K/D Ratio",
        "lives": "Lives",
        "points": "Points",
        "wins": "Wins",
        "grids": "Grids",
        "pocketed": "Pocketed",
        "largestPocket": "Largest Pocket",
        "shots": "Shots",
        "deaths": "Deaths",
        "fouls": "Fouls",
        "and": "and",
        "vs": "vs",
        "dismiss": "Dismiss",
        "rename": "Rename",
        "created": "Created",
        "lastSeen": "Last Seen",
        "thisDevice": "This Device",
        "otherDevices": "Other Devices",
        "myAccount": "My Account",
        "myDevices": "My Devices",
        "myData": "My Data",
        "redeemCode": "Redeem Code",
        "contact": "Contact",
        "leaderboard": "Leaderboard",
        "elapsedTime": "%{time} elapsed",
        "startingInTime": "Starting in %{time}",
        "averageWaitTimeBlank": "Avg. wait time %{value}",
        "averageBlank": "Avg. %{value}",
        "highestBlank": "High. %{value}",
        "showBlank": "Show %{value}",
        "hideBlank": "Hide %{value}",
        "orBlank": "Or %{value}",
        "saveBlank": "Save %{value}",
        "coinsBlank": "%{value} coins",
        "receivedBlank": "Received %{value}",
        "lessThanBlank": "Less than %{value}",
        "lastSeenBlankAgo": "Last seen %{value} ago",
        "lastSeenJustNow": "Last seen just now",
        "blank": "%{value}",
        "byBlank": "By %{value}",
        "sendVerification": "Send Verification",
        "noThanks": "No thanks",
        "ready": "Ready",
        "imReady": "I'm Ready",
        "imNotReady": "I'm not Ready",
        "selectAll": "Select all",
        "deselectAll": "Deselect all",
        "customize": "Customize",
        "inviteFriends": "Invite Friends",
        "activeFilters": "Active Filters",
        "minMax": "Min. %{min} | Max. %{max}",
        "madeBy": "Made by %{name}",
        "selectedOfLimit": "Selected %{current} out of %{total} limit",
        "helpLocalize": "Help improve localization",
        "goAdFree": "Go ad-free",
        "discord": "Join our Discord",
        "volume": "Volume",
        "volumeInterface": "Interface Volume",
        "volumeEffects": "Effects Volume",
        "volumeMusic": "Music Volume",
        "selectYourLanguage": "Select Your Language",
        "selectYourColor": "Select Your Color",
        "selectYourTeam": "Select Your Team",
        "latestChanges": "Latest Changes",
        "noChangesDetected": "No Changes Detected",
        "newChanges": "New Changes",
        "saveChanges": "Save Changes",
        "previousChanges": "See Previous Changes"
    },
    "card": {
        "empty": "No Cards",
        "total": "Total Cards",
        "view": "View Cards",
        "melds": "Melds",
        "deadwood": "Deadwood",
        "editor": {
            "title": "Card Editor",
            "name": "Card Set Name",
            "type": "Card Type",
            "content": "Card Content",
            "contentUnderscore": "Use _ to mark a space for response cards",
            "pick": "Pick Cards",
            "create": "Create Card",
            "deleted": "Deleted card successfully!",
            "edited": "Modified card successfully!",
            "created": "Added a new card successfully!"
        },
        "type": {
            "black": "Action",
            "white": "Response"
        },
        "sets": {
            "title": "Card Sets",
            "contribute": "Contribute to this list",
            "create": "Create Set",
            "browser": "Browse & Import Custom Sets",
            "import": "Import Set",
            "importer": "Card Set Importer",
            "namedTitle": "Card Set \"%{title}\"",
            "custom": "Custom Card Sets",
            "default": "Default Card Sets",
            "noneFound": "No Sets Found",
            "noneSelected": "No Sets Selected",
            "importById": "Import card sets by ID (from third parties)",
            "notInOwnLibrary": "Missing Set",
            "addToLibrary": "Add to your library",
            "entrySave": "Save Card Set",
            "entrySaved": "Saved",
            "entryProcessing": "Processing",
            "info": {
                "importFinished": "Processed all %{total} card sets",
                "importProgress": "Processing card set %{current} out of %{total}",
                "importFailed": "Failed to process card set \"%{name}\"",
                "emptyFolder": "No card sets have been shared here yet.",
                "emptyList": "Your custom card sets will show up here.",
                "emptyListNotHost": "The host has not selected any custom card sets.",
                "noneSelected": "The host must select card sets.",
                "notInOwnLibrary": "This custom card set was added by another user. You can add it to your library to use it again in the future.",
                "csv": "Please note CSV file support is limited and the resulting card set may not be flawless. For best results please use the native .json files (same as export).",
                "delete": "Deleting custom card set named \"%{name}\" cannot be undone. Download the set locally first if you wish to be able to recover it at a later time.",
                "storage": "Card sets are stored in your browser. Keep them safe by downloading a copy and saving it on your device.",
                "notHost": "Your imported cards are hidden, as you are not the host.",
                "sizeLimit": "Each custom card set takes up an amount of available storage. For performance reasons, a single game cannot use more than <b>%{size}</b> of custom card sets at a time.",
                "filterDisclaimer": "Please note that this filter can only be guaranteed for official card sets. Custom sets may not work with this filter."
            }
        },
        "info": {
            "pickAction": "Pick an action card for this round",
            "judgePickingActionCard": "Judge %{name} is picking an action card",
            "waitForSelections": "You are the <b>judge</b> this round — wait for everyone to make their picks",
            "preview": "Take a moment to look at your (new) cards",
            "dump": "Select any cards you'd like to dump",
            "noType": "There are no %{type} cards",
            "delete": "You are about to delete card \"%{info}\".",
            "winningOptionSelf": "You won this round!",
            "winningOption": "%{name} won this round with selection %{selection}",
            "actionResponseCardCounter": "Action & response card counter. Some sets use the same cards; duplicates are removed automatically. Filtering <b>NSFW</b> or <b>Specific Cards</b> also reduces the total amount.",
            "navigateSelf": "Navigate yourself",
            "navigateFollowJudge": "See what judge sees"
        }
    },
    "match": {
        "create": "Create Match",
        "createPublic": "Create Public Match",
        "leave": "Leave Match",
        "join": "Join Match",
        "joinById": "Join Match by ID",
        "joinFriend": "Join Friend",
        "full": "Full Match",
        "rematch": "Rematch",
        "lobby": {
            "start": "Start Match",
            "cancelCountdown": "Cancel Countdown",
            "starting": "Match Starting",
            "waiting": "Waiting for host to start the match"
        },
        "browser": {
            "list": "Browse Matches",
            "available": "Available Matches",
            "noneAvailable": "No Available Matches"
        },
        "opponentFilter": {
            "any": "Any level",
            "higherThanLvl5": "LVL 5 or higher",
            "higherThanLvl25": "LVL 25 or higher",
            "aroundMyLevel": "Around my level"
        },
        "matchmaking": {
            "searching": "Looking for a match...",
            "settings": {
                "publicMatches": {
                    "title": "Public matches",
                    "description": "Reduce the wait time.",
                    "tooltip": [
                        "Public matches are created by other players. These matches may have customized settings.",
                        "You will automatically return to matchmaking if you get kicked or if the host abandons the match."
                    ]
                },
                "games": {
                    "title": "Games",
                    "description": "Play first available game",
                    "tooltip": [
                        "Including multiple games can reduce the wait time."
                    ]
                },
                "opponentFilter": {
                    "title": "Opponent filter",
                    "description": "Match based on your criteria.",
                    "tooltip": [
                        "Using strict filters may increase wait time but provides more tailored matches."
                    ]
                }
            }
        },
        "info": {
            "hostLeftWhileMatchmaking": "The host left the match you were in.",
            "kickedWhileMatchmaking": "The host of the match has kicked you.",
            "privateWhileMatchmaking": "The host has made their match private.",
            "makeHost": "You are about to make \"%{name}\" the new host.",
            "kickUser": "You are about to kick \"%{name}\" from this match.",
            "noMatches": "New matches will show up here",
            "rematch": "Would you like to play again?",
            "rematchWaiting": "Waiting for other player to accept rematch...",
            "rematchRequest": "%{name} would like a rematch",
            "joinById": "You can join a (private) match by filling in the four-digit ID.",
            "public": "<b>Public: </b>Anyone can join by browsing the available matches.",
            "private": "<b>Private: </b>Players can only join using the URL or 4-digit ID.",
            "finishedSettings": "Finished editing the match settings?",
            "leave": "You may not be able to join back if you choose to leave.",
            "leaveLast": "Since you are the only person in the game, the match will be closed when you leave.",
            "leaveAsHost": "Somebody else will become the new host when you leave."
        }
    },
    "info": {
        "roundEndTie": "It's a tie!",
        "roundEndStalemate": "It's a stalemate!",
        "roundWin": "You won!",
        "roundLost": "You lost!",
        "youLostThisRound": "You lost this round",
        "youAreOutOfLives": "You are out of lives",
        "playerIsEliminated": "Player has been eliminated",
        "youAreEliminated": "You are eliminated",
        "waitForRoundEnd": "Please wait for the round to conclude.",
        "waitForWinner": "Sit tight and wait for a winner to emerge!",
        "serverRestart": "The server is now being restarted. Please check back in a few minutes.",
        "clearOldListings": "Clear all 'Unavailable' matches.",
        "flawlessGame": "Flawless game! No mistakes were made.",
        "accountLinkSuggestion": "You are now %{level}! Consider creating an account to protect your progress.",
        "accountLinked": "This account is linked to the following email address: %{email}.",
        "incompleteTranslationNotice": "The language you have selected is roughly {percentage}% complete. Any missing translations will be in English.",
        "betaNotice": "This game is still being developed. Please share feedback & bugs on our %{social}",
        "clickForDetails": "Click for details",
        "howToPlay": "Learn how to play this game",
        "howToPlayShort": "How to play",
        "skipStepOverHalf": "This step can also be skipped if over half the users vote to.",
        "skipStepAll": "This step can also be skipped if all users vote to.",
        "voteReduceTime": "The remaining time is automatically reduced when everyone has voted.",
        "opponentMissedTurn": "It is now your turn as your opponent ran out of time.",
        "localPlay": "Share the same device with multiple people by adding local players.",
        "highPing": "The ping is the time it takes for you to communicate with the server. You are seeing everything later than other players and may experience jitter and delays.",
        "hasBots": "This game can be played against bots.",
        "inactiveUser": "User is not connected to this match.",
        "copiedToClipboard": "Copied content to clipboard!",
        "noMessages": "No Messages",
        "sendFirstMessage": "Be the first to send a message!",
        "voteSelf": "Cannot vote for yourself",
        "votePick": "Vote for %{option}",
        "votePickChange": "Change vote to %{option}",
        "votePickSelected": "You voted for %{option}",
        "tiedVoteSelf": "Your group has a tied vote! Picking a selection at random...",
        "tiedVoteOther": "Please wait a second, your opponents have a tied vote.",
        "inactiveOpponent": "Your opponent was inactive",
        "inactiveOpponents": "All opponents were inactive",
        "waitForOpponent": "Waiting for your opponent...",
        "waitForOpponents": "Waiting for your opponents....",
        "nameLeftTheGame": "%{name} left the game",
        "selfNoPoints": "You received no points.",
        "nameNoPoints": "%{name} received no points.",
        "gameMenu": "Feel like playing something else?",
        "forfeit": "Forfeiting the game will result in a loss for you.",
        "namePointsForMove": "%{name}'s move received %{points}.",
        "selfPointsForMove": "Your move received %{points}.",
        "nameForfeited": "%{name} forfeited and has lost automatically.",
        "selfForfeited": "You have forfeited and lost automatically.",
        "unsavedChanges": "You have unsaved changes which will be erased if you proceed.",
        "accountDeletion": "Deleting your account is irreversible and will clear your profile, progress, and statistics.",
        "notMeWarning": "By proceeding you will be logged out and redirected to a page that allows you to log out on all devices. After this you can login again like you would normally.",
        "matchesDisabled": "You cannot make or join a match right now",
        "fileUpload": "Click to browse or drag your file(s) in here",
        "fileUploadMore": "Add more files by dragging or clicking here",
        "gameJoin": "Join %{title} Match",
        "gameHelp": "%{title} Help",
        "areYouSure": "Are you sure?",
        "customizePreset": "Customize this preset to your liking.",
        "loginToPurchase": "To make a purchase you must first login or create an account.",
        "seasonalItem": "An item in this slot is only available for a few days per year.",
        "cardInteractHint": "Click on a card to make your selection.",
        "gameInvite": "Invite to Game",
        "eliminationChallenge": "Starting now! An incorrect answer will eliminate you.",
        "keyboardShortcutCombination": "To use keyboard shortcuts such as {combination} hold down {firstKey} and then press {secondKey}",
        "keyboardShortcutSpinSelector": "You can also use your arrow keys {keys} to modiy the spin.",
        "goAdFree": "Ads are permanently disabled for your account if you support the development by purchasing any amount of coins.",
        "chatEmojiAlt": "Chat emoji with type {type}",
        "zoomOutHint": "You're zoomed in! Pinch in to zoom out for better game controls.",
        "awaitingPurchaseConfirmation": {
            "title": "Awaiting Purchase Confirmation",
            "description": "This typically takes just a few seconds. Depending on your payment method this may take longer. Feel free to close this screen."
        },
        "friend": {
            "noFriends": "No Friends",
            "noAccount": "Login or create an account to start making friends!",
            "description": "Stay connected! See your friends online, their games, and join their private lobbies!",
            "removeDescription": "You are about to end your friendship with \"%{name}\".",
            "inviteReceived": "%{name} invited you to play %{game}",
            "inviteSent": "The game invite has been sent!"
        },
        "contact": "Don't hesitate to reach out if you encounter any issues, have suggestions, or have any questions! You can get in touch by sending an email or by joining the Bloob.io Discord.",
        "settings": {
            "redeemCode": {
                "title": "Redeem Code",
                "description": "Enter a unique code below to unlock special items for even more customization. Each code can only be used once.",
                "unlinked": "Sorry, you cannot redeem a code until you have linked your account to an email address.",
                "success": "You have successfully claimed %{item}!"
            },
            "experience": {
                "title": "Experience",
                "description": "Experience (XP) is awarded at the end of a match. Reaching certain XP thresholds will level you up and help you unlock new titles."
            },
            "statistics": {
                "title": "Statistics",
                "description": "Statistics are tracked per game and match. They can give you or others insights in how well you are performing."
            },
            "analytics": {
                "title": "Analytics",
                "description": "Bloob.io anonymously tracks analytics using a privacy-friendly, self-hosted Matomo analytics server. Your data is never shared with others. You may opt out if you wish.",
                "blocked": "Analytics are not active. Your browser or extension may have blocked it.",
                "dnt": "Your browser has the \"Do Not Track\" (DNT) setting enabled. We honor your request and are not tracking you."
            },
            "ads": {
                "title": "Ads",
                "description": "We display advertisements from Playwire. The advertising on Bloob.io, whether in full or in part, is handled by Playwire LLC. If you do not want to see ads on Bloob.io, you can go ad-free by purchasing coins from the store. This will automatically remove all ads for your account.",
                "complaint": "It is important to Bloob.io that the ads you see are ethical and non intrusive. If you notice ads that interfere with your gameplay please reach out by checking the \"About\" section.",
                "consent": "Click here to update your ad consent preferences",
                "exempt": "Ads are not active. Your account is ad-free. Thank you for your support!",
                "blocked": "Ads are not active. Your browser or extension may have blocked it."
            },
            "serverData": {
                "title": "Server Data",
                "description": "You can see all your stored data on Bloob.io below. Sensitive info like an email address and secret keys may be hidden for your security."
            },
            "controlYourData": {
                "title": "Control Your Data",
                "description": "You are always in full control of your data on Bloob.io. Bloob.io can be played anonymously. In the event you do want to delete your data you can do so here. If you have an account you will first need to unlink your email and come back here. "
            },
            "localStorage": {
                "title": "Local Storage",
                "description": "Browser data (e.g. language, volume settings) is stored in your browser's 'localStorage', not on our server."
            },
            "myDevices": {
                "description": "View and control which devices you are logged in on. You are also able to rename your current device for your convenience.",
                "noOtherDevices": "No other devices are logged in. Did you know you can switch between devices in the middle of any game?",
                "unlinked": "You have not yet created an account or logged in and your user can only be accessed on this device."
            }
        },
        "authentication": {
            "login": {
                "title": "Login",
                "description": "Heads up! The current user you are using, {name} which is {level}, is not yet attached to an account. Logging in with an existing account will permanently delete this user. Maybe you meant to create your account instead?"
            },
            "setupThreshold": {
                "title": "You're early %{name}!",
                "description": "You must be %{level} or higher to make an account. You are %{percentage} on your way there!"
            },
            "setup": {
                "title": "Hi, %{name}!",
                "description": "Create an account with just your email address to keep your progress safe and synced across all your devices. No password needed!",
                "disclaimer": "We only use your email address to verify your account and log you in. Remove your email address anytime."
            },
            "unlink": {
                "title": "Remove Email Address",
                "description": "You are about to remove your email address from your %{name} account. Your progress will no longer be synchronized and you will only be able to access your user on this device."
            },
            "unlinkSuccess": {
                "title": "Email Address Removed",
                "description": "Your email address has been removed from your account. This user can now only be accessed on this device."
            },
            "transferStart": {
                "title": "Update Your Email Address",
                "description": "To change the email address linked to %{name}, please verify the current email address below. Once verified, you can enter the new email address."
            },
            "transferConfirm": {
                "title": "New Email Address",
                "description": "Great news %{name}! Your current email address has been verified successfully. To complete the process, please provide your new email address below."
            },
            "transferSuccess": {
                "title": "Email Address Changed",
                "description": "The email address linked to your account has been changed. For your security, you have been logged out on all other devices and will need to login again with your new email address."
            },
            "logout": {
                "title": "Logout",
                "description": "As you have an account, your progress will be saved and can be retrieved by logging back in with your email address."
            },
            "logoutGlobally": {
                "title": "Logout Everywhere",
                "description": "This will log your account out of all devices including this one."
            },
            "logoutSuccess": {
                "title": "Logged Out",
                "description": "Your account has been logged out on this device. You can log back in using your email address."
            },
            "relogin": {
                "title": "Welcome back, %{name}!",
                "description": "You were logged out. Use your email address to gain access again."
            },
            "loginCode": {
                "title": "Enter Verification Code"
            },
            "ready": {
                "title": "You're all set, %{name}!",
                "description": "Your progress is now saved and synchronized!"
            },
            "loginNoAccount": "Login with your email address below to access your account on this device.",
            "logoutGloballyCompleted": "Your account has been logged out from all devices.",
            "verificationEmail": "An email with a verification code has been sent.",
            "noEmail": "No email? Check your spam folder and confirm this email address is linked to your account."
        },
        "connection": {
            "title": "You are unable to connect to the game server.",
            "header": {
                "processing": "Checking connection...",
                "clientOffline": "Check your connection",
                "serverOffline": "Server is offline",
                "serverMaintenance": "Server maintenance",
                "unknown": "No problem found"
            },
            "content": {
                "clientOffline": "It looks like you are offline. Please check your internet connection.",
                "serverMaintenance": "The game server is currently undergoing maintenance to improve your experience. Check back soon!",
                "serverOffline": "It appears the game server is unexpectedly offline. Please check the status page for updates. We're working on getting things back online!",
                "serverUnavailable": "We were unable to check the server status. You can try checking the status manually instead.",
                "clientRestrictedNetwork": "It seems you're on a restricted network (like at school or work), which may affect your connection. Try using a VPN or switch to mobile data.",
                "clientChangingNetwork": "It looks like you switched networks. We detected at least %{networkCount} network changes. This can happen due to toggling mobile data, changing VPN locations, or moving between Wi-Fi networks. To maintain a stable connection, please stick to a single network.",
                "clientFrequentlyOffline": "Your connection appears to be unstable. We detected that your network has gone offline at least %{offlineCount} times. Consider toggling your mobile data, VPN, or switching to a different network.",
                "clientFrequentlyReconnected": "Your connection to the server seems to be unstable. Your ping is %{ping}ms and you have %{reconnectedCount} reconnect attempts. If possible, try changing your network connection by turning on/off your mobile data or VPN.",
                "unknown": "Everything seems to be fine, try refreshing the window. Keep seeing this page? Please reach out!"
            }
        },
        "cards": {
            "sortHandBy": "Sort hand by",
            "cardRank": "Card rank",
            "cardSuit": "Card suit",
            "selfRanOut": "You ran out of cards to play with!",
            "nameRanOut": "%{name} ran out of cards to play with!"
        },
        "war": {
            "title": "War!",
            "selfWarNotIncluded": "Wait for the war between your opponents to end...",
            "selfWarPlaceCards": "You're in a war! Place %{cards}.",
            "selfWarPlaceFinalCard": "You're in a war! Place your final card."
        },
        "cribbage": {
            "type": {
                "jackHeels": {
                    "title": "Two for his heels"
                },
                "oneForHisNob": {
                    "title": "One for his nob",
                    "description": "Awards %{points} for having the same jack suit as the starter."
                },
                "fifteen": {
                    "title": "Fifteen",
                    "description": "Awards %{points} for any combination of cards of which the sum is 15. The same cards can be re-used for multiple combinations.",
                    "playTitle": "hitting %{target}",
                    "playDescription": "Awards %{points} for adding a card that makes the total 15."
                },
                "pair": {
                    "title": "Pair",
                    "description": "Awards %{points} for having two cards of the same rank.",
                    "playTitle": "placing a %{title}",
                    "playDescription": "Awards %{points} for adding a card with the same rank just played."
                },
                "pairRoyal": {
                    "title": "Pair Royal",
                    "description": "Awards %{points} for having three cards of the same rank.",
                    "playTitle": "placing a %{title}",
                    "playDescription": "Awards %{points} for adding a card with the same rank as the last two cards."
                },
                "doublePairRoyal": {
                    "title": "Double Pair Royal",
                    "description": "Awards %{points} for having four cards of the same rank.",
                    "playTitle": "placing a %{title}",
                    "playDescription": "Awards %{points} for adding a card with the same rank as the last three cards."
                },
                "run": {
                    "title": "Run",
                    "description": "Awards %{points} for each card in the sequence.",
                    "playTitle": "making a run of %{cards}",
                    "playDescription": "Awards %{points} for each card in the sequence. The cards do not need to be in order, but do need to be grouped together. As an example, if you take the last few cards and re-arrange them in order, they should count up uninterrupted."
                },
                "flush": {
                    "title": "Flush (4 cards)",
                    "description": "Awards %{points} if all cards in your hand are of the same suit. This only applies to the cards in your hand, excluding the crib and starter card."
                },
                "flushStarter": {
                    "title": "Flush (5 cards)",
                    "description": "Awards %{points} if all cards in your hand + the starter card are of the same suit. This only applies to the cards in your hand, excluding the crib."
                },
                "thirtyOneForTwo": {
                    "title": "31 for two",
                    "playTitle": "hitting exactly %{target}",
                    "playDescription": "Awards %{points} to the player who played the last card leading to a sum of 31."
                },
                "oneForGo": {
                    "title": "One for go",
                    "playTitle": "playing the last card",
                    "playDescription": "Awards %{points} to the player who played the last card when no one else can make a valid play."
                }
            },
            "title": {
                "hand": "Hand",
                "show": "Show",
                "play": "Play",
                "crib": "Crib",
                "skunkedSelf": "Skunked Self",
                "skunkedOther": "Skunked Other"
            },
            "yourCribSelection": "Select %{cards} for your crib",
            "nameCribSelection": "Select %{cards} for %{name}'s crib",
            "yourCribSelectionSubmit": "Send the highlighted cards to your crib!",
            "nameCribSelectionSubmit": "Send the highlighted cards to %{name}'s crib!",
            "singleSkunk": "Skunked! This player had less than %{points}.",
            "doubleSkunk": "Double skunked! This player had less than %{points}.",
            "selfJackHeelsPoints": "%{turn} drew a jack! You get %{points} for his heels.",
            "nameJackHeelsPoints": "%{turn} drew a jack! %{name} gets %{points} for his heels.",
            "nameSelfJackHeelsPoints": "You drew a jack! %{name} gets %{points} for his heels.",
            "selfPlayOfOne": "You get %{points} for %{0}.",
            "selfPlayOfTwo": "You get %{points} for %{0} and %{1}.",
            "namePlayOfOne": "%{name} gets %{points} for %{0}.",
            "namePlayOfTwo": "%{name} gets %{points} for %{0} and %{1}.",
            "selfCannotPlay": "None of your cards can be used in the play.",
            "nameCannotPlay": "%{name} has no cards that can be used in the play.",
            "cardPlayBoardLimit": "This card cannot be played. The board's value cannot exceed %{limit}.",
            "sendCardsToCrib": "Send Cards to Crib",
            "pointsDisclaimer": "These scores didn't count as the game finished early."
        },
        "battleship": {
            "keyToRotate": "Press 'R' to rotate",
            "tapToRotate": "Tap to rotate",
            "dragToMove": "Drag to move",
            "setup": "Deploy your fleet!"
        },
        "ginRummy": {
            "title": {
                "tie": "Tie",
                "undercut": "Undercut",
                "gin": "Gin",
                "bigGin": "Big Gin",
                "knock": "Knock",
                "knockSuccessRate": "Knock Success"
            },
            "tieDescription": "There aren't enough cards left to keep playing. It's a tie!",
            "scoreDescription": "The score is determined by calculating the difference between the total values of deadwood cards in each player's hand.",
            "yourMeldAfterKnock": "Oh no... Some of %{name}'s deadwood can be moved to your melds!",
            "nameMeldAfterKnock": "Nice! Some of your deadwood can be moved to %{name}'s melds!"
        },
        "yacht": {
            "title": {
                "ones": "Ones",
                "twos": "Twos",
                "threes": "Threes",
                "fours": "Fours",
                "fives": "Fives",
                "sixes": "Sixes",
                "threeOfAKind": "Three of a kind",
                "fourOfAKind": "Four of a kind",
                "fullHouse": "Full House",
                "smallStraight": "Small straight",
                "largeStraight": "Large straight",
                "yacht": "YACHT",
                "chance": "Chance",
                "sum": "Sum",
                "bonus": "Bonus",
                "totalScore": "Total Score"
            },
            "shortTitle": {
                "threeOfAKind": "3 of a kind",
                "fourOfAKind": "4 of a kind",
                "smallStraight": "Sm Straight",
                "largeStraight": "Lg Straight",
                "totalScore": "Total"
            },
            "description": {
                "bonus": "If the sum of your points in the upper section is %{sum} or higher, you get a bonus of %{points}.",
                "number": "Get as many dice numbered %{number} as you can.",
                "threeOfAKind": "Get three dice with the same number. Like having three 4s.",
                "fourOfAKind": "Get four dice with the same number. Like having four 2s.",
                "fullHouse": "Have three dice with one number and two dice with another number. For instance, you could roll 3-3-3-5-5.",
                "smallStraight": "Get four dice in a row, like 2-3-4-5.",
                "largeStraight": "Get five dice in a row, like 2-3-4-5-6.",
                "yacht": "Roll five dice with the same number.",
                "yachtBonus": "If you roll another Yacht after already getting one, you'll earn an extra %{points}. But remember, you'll only get these points if you make a move that scores you points.",
                "chance": "Any combination of dice can be used."
            },
            "scoreHint": "Click on an orange number to claim those points!",
            "holdHint": "Click on a die to hold or release it.",
            "earnsMatch": "Earns the total of all matching dice.",
            "earnsPoints": "Earns %{points}.",
            "earnsSum": "Earns the total of all dice combined.",
            "noPointsWarning": "This move won't score you any points. There are other choices which do give you points."
        },
        "graphicsAcceleration": {
            "notice": "Graphics acceleration is disabled. This may impact game performance.",
            "search": "How to enable graphics acceleration?"
        },
        "numberShowdown": {
            "title": {
                "seeker": "You're a seeker",
                "hider": "You're a hider",
                "alive": "Pick a number",
                "dead": "You picked wrong",
                "foundSelf": "You were found!",
                "foundOther": "You found someone!",
                "collidedSelf": "You collided!"
            },
            "description": {
                "seeker": "Try to guess where a hider might go.",
                "hider": "Try to evade the seekers!",
                "alive": "Avoid picking the same number as others!",
                "dead": "Somebody else picked the same number.",
                "hidersWin": "The hiders win this round! There are not enough tiles remaining."
            }
        },
        "ai": {
            "ready": "Ready!",
            "findingTarget": "Finding a target",
            "calculatingOutcome": "Playing out the scenario",
            "targetReport": "Target Report",
            "assassinAssignment": "You're an assassin",
            "targetAssignment": "You're the target",
            "assassinDescription": "Try to eliminate the target.",
            "targetDescription": "Try to outwit the assassins and survive."
        },
        "poolType": {
            "SOLID": "Solids",
            "STRIPE": "Stripes"
        },
        "poolFoul": {
            "other": {
                "CUE_BALL_POCKET": "%{name} pocketed the cue ball!",
                "CUE_BALL_HIT_NO_BALL": "%{name} did not hit another ball!",
                "CUE_BALL_HIT_WRONG_BALL": "%{name} hit the wrong ball first!",
                "CUSHION_HIT_MIN_ON_BREAK": "%{name} did not get enough balls to hit the cushion on break. (Min. %{min})",
                "CUSHION_HIT_INVALID": "%{name} did not get a valid ball to hit a cushion while no ball was pocketed.",
                "CONSECUTIVE_FOULS_EXCEEDED": "%{name} committed %{fouls} consecutive fouls.",
                "ILLEGAL_8_BALL_POCKET": "%{name} pocketed the eight ball while committing a foul.",
                "ILLEGAL_8_BALL_POCKET_TOO_SOON": "%{name} pocketed the eight ball too early.",
                "ILLEGAL_8_BALL_POCKET_ON_BREAK": "%{name} pocketed the eight ball on break.",
                "POCKETED_WRONG_BALL": "%{name} pocketed the wrong ball."
            },
            "self": {
                "CUE_BALL_POCKET": "You pocketed the cue ball!",
                "CUE_BALL_HIT_NO_BALL": "You did not hit another ball!",
                "CUE_BALL_HIT_WRONG_BALL": "You hit the wrong ball first!",
                "CUSHION_HIT_MIN_ON_BREAK": "You did not get enough balls to hit the cushion on break. (Min. %{min})",
                "CUSHION_HIT_INVALID": "You did not get a valid ball to hit a cushion while no ball was pocketed.",
                "CONSECUTIVE_FOULS_EXCEEDED": "You committed %{fouls} consecutive fouls.",
                "ILLEGAL_8_BALL_POCKET": "You pocketed the eight ball while committing a foul.",
                "ILLEGAL_8_BALL_POCKET_TOO_SOON": "You pocketed the eight ball too early.",
                "ILLEGAL_8_BALL_POCKET_ON_BREAK": "You pocketed the eight ball on break.",
                "POCKETED_WRONG_BALL": "You pocketed the wrong ball."
            }
        },
        "accountWarning": {
            "title": "Account Warning",
            "description": "You have received an official account warning. Multiple warnings will result in more severe punishments.",
            "reasonTitle": "Reason",
            "punishmentTitle": "Punishment",
            "reason": {
                "BAD_NAME": "Your (previous) username \"%{content}\" contains a slur, profanity, or other inappropriate language.",
                "GAME_QUIT": "You have shown unsportsmanlike behavior in previous games by leaving before finishing the match.",
                "TOXIC_CHAT": "You have displayed toxic behavior with your use of chat in previous games."
            },
            "punishment": {
                "NAME_CHANGED": "Your username has been changed",
                "NAME_BLOCKED": "You are blocked from changing your username",
                "CHAT_BLOCKED": "You are blocked from using the in-game chat",
                "MATCHMAKING_BLOCKED": "You are blocked from matchmaking and public lobbies"
            }
        },
        "about": {
            "description": "Bloob.io is a project of passion consisting of multiplayer browser games. Suggestions are always welcome!",
            "licensing": "Some games can be licensed for use on your site or platform (with custom adjustments). Get in touch in case you are interested.",
            "developedBy": "Developed by %{name}",
            "iconsSource": "Icons courtesy of %{name} (Licensed)",
            "soundsSource": "Sounds provided by %{name} (Licensed)",
            "emojiSource": "Emojis provided by %{name} (CC-BY 4.0)",
            "rottenApplesSource": "Rotten Apples based on %{name} (BY-NC-SA 2.0)",
            "diceSource": "Dice model by %{name} (CC-BY-4.0)",
            "localization": "Localization by volunteer contributors",
            "licenses": "Other licenses"
        }
    }
}<|MERGE_RESOLUTION|>--- conflicted
+++ resolved
@@ -2,11 +2,7 @@
     "_meta": {
         "language": "informal American English",
         "rtl": false,
-<<<<<<< HEAD
-        "total": 1808,
-=======
         "total": 1811,
->>>>>>> 5fc29bfe
         "missing": 0
     },
     "name": "Bloob.io",
